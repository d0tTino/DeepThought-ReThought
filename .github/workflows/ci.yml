name: CI

on:
  pull_request:
  push:
    branches: [main]

jobs:
  detect_changes:
    runs-on: ubuntu-latest
    outputs:
      code_changed: ${{ steps.diff.outputs.changed }}
    steps:
      - uses: actions/checkout@v3
        with:
          fetch-depth: 0
      - uses: actions/setup-python@v4
        with:
          python-version: '3.x'
      - id: diff
        env:
          GITHUB_BASE_REF: ${{ github.event.pull_request.base.ref }}
          GITHUB_SHA: ${{ github.sha }}
        run: |
          python scripts/check_code_changes.py | tee result.txt
          echo "changed=$(cat result.txt)" >> "$GITHUB_OUTPUT"

  lint_and_test:
    needs: detect_changes
    if: needs.detect_changes.outputs.code_changed == 'true'
    runs-on: ubuntu-latest
    strategy:
      matrix:
        python-version: ["3.9", "3.10", "3.11"]
    steps:
      - uses: actions/checkout@v3
        with:
          fetch-depth: 0
      - uses: actions/setup-python@v4
        with:
<<<<<<< HEAD
          python-version: '3.x'
      - id: requirements-hash
        run: echo "hash=$(pip hash requirements-ci.txt | awk 'NR==2 {print \$1}' | cut -d: -f2)" >> "$GITHUB_OUTPUT"
      - name: Cache pip packages
        uses: actions/cache@v3
        with:
          path: ~/.cache/pip
          key: pip-${{ steps.requirements-hash.outputs.hash }}
          restore-keys: |
            pip-
=======
       
          python-version: ${{ matrix.python-version }}
      - name: Cache pip
        uses: actions/cache@v3
        with:
          path: ~/.cache/pip
          key: >-
            ${{ runner.os }}-pip-${{ matrix.python-version }}-
            ${{ hashFiles('requirements-ci.txt') }}
          restore-keys: |
            ${{ runner.os }}-pip-${{ matrix.python-version }}-
>>>>>>> f6e7fa92
      - run: pip install -r requirements-ci.txt
      - run: pip install -e . --no-deps
      - run: flake8 src tests
      - env:
          PYTHONPATH: src
        run: pytest -v<|MERGE_RESOLUTION|>--- conflicted
+++ resolved
@@ -38,7 +38,7 @@
           fetch-depth: 0
       - uses: actions/setup-python@v4
         with:
-<<<<<<< HEAD
+        
           python-version: '3.x'
       - id: requirements-hash
         run: echo "hash=$(pip hash requirements-ci.txt | awk 'NR==2 {print \$1}' | cut -d: -f2)" >> "$GITHUB_OUTPUT"
@@ -49,19 +49,7 @@
           key: pip-${{ steps.requirements-hash.outputs.hash }}
           restore-keys: |
             pip-
-=======
-       
-          python-version: ${{ matrix.python-version }}
-      - name: Cache pip
-        uses: actions/cache@v3
-        with:
-          path: ~/.cache/pip
-          key: >-
-            ${{ runner.os }}-pip-${{ matrix.python-version }}-
-            ${{ hashFiles('requirements-ci.txt') }}
-          restore-keys: |
-            ${{ runner.os }}-pip-${{ matrix.python-version }}-
->>>>>>> f6e7fa92
+
       - run: pip install -r requirements-ci.txt
       - run: pip install -e . --no-deps
       - run: flake8 src tests
