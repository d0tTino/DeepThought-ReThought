name: CI

on:
  pull_request:
  push:
    branches: [main]

jobs:
  detect_changes:
    runs-on: ubuntu-latest
    outputs:
      code_changed: ${{ steps.diff.outputs.changed }}
    steps:
      - uses: actions/checkout@v3
        with:
          fetch-depth: 0
      - uses: actions/setup-python@v4
        with:
          python-version: '3.x'
      - id: diff
        env:
          GITHUB_BASE_REF: ${{ github.event.pull_request.base.ref }}
          GITHUB_SHA: ${{ github.sha }}
        run: |
          python scripts/check_code_changes.py | tee result.txt
          echo "changed=$(cat result.txt)" >> "$GITHUB_OUTPUT"

  lint_and_test:
    needs: detect_changes
    if: needs.detect_changes.outputs.code_changed == 'true'
    runs-on: ubuntu-latest
    steps:
      - uses: actions/checkout@v3
        with:
          fetch-depth: 0
      - uses: actions/setup-python@v4
        with:
          python-version: '3.x'
<<<<<<< HEAD
      - run: pip install -r requirements.txt
      - run: pip install flake8 pytest
      - run: pip install -e .
      - run: docker pull nats:latest
=======
      - run: pip install -r requirements-ci.txt
>>>>>>> 16f7b9f3
      - run: flake8 src tests
      - run: ./scripts/start_nats.sh
        timeout-minutes: 1
      - run: pytest -v
      - run: docker stop dtr_nats || true
        if: always()<|MERGE_RESOLUTION|>--- conflicted
+++ resolved
@@ -36,14 +36,12 @@
       - uses: actions/setup-python@v4
         with:
           python-version: '3.x'
-<<<<<<< HEAD
+          
       - run: pip install -r requirements.txt
       - run: pip install flake8 pytest
       - run: pip install -e .
       - run: docker pull nats:latest
-=======
-      - run: pip install -r requirements-ci.txt
->>>>>>> 16f7b9f3
+
       - run: flake8 src tests
       - run: ./scripts/start_nats.sh
         timeout-minutes: 1
