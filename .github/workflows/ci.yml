--- conflicted
+++ resolved
@@ -52,7 +52,6 @@
             pip-
       - run: pip install -r requirements-ci.txt
       - run: pip install -e . --no-deps
-<<<<<<< HEAD
       - name: Setup JetStream
         run: python setup_jetstream.py
       - run: flake8 src tests
@@ -62,14 +61,3 @@
       - name: Cleanup NATS container
         if: always()
         run: docker rm -f dtr_nats
-=======
-      - run: pip install pre-commit
-      - run: pre-commit run --all-files --show-diff-on-failure
-      - run: flake8 src tests
-      - env:
-          PYTHONPATH: src
-        run: pytest --cov=src --cov-report=xml
-      - uses: codecov/codecov-action@v3
-        with:
-          files: coverage.xml
->>>>>>> 3f3777cb
