name: CI

on:
  pull_request:
  push:
    branches: [main]

jobs:
  detect_changes:
    runs-on: ubuntu-latest
    outputs:
      code_changed: ${{ steps.diff.outputs.changed }}
    steps:
      - uses: actions/checkout@v3
        with:
          fetch-depth: 0
      - uses: actions/setup-python@v4
        with:
          python-version: '3.x'
      - id: diff
        env:
          GITHUB_BASE_REF: ${{ github.event.pull_request.base.ref }}
          GITHUB_SHA: ${{ github.sha }}
        run: |
          python scripts/check_code_changes.py | tee result.txt
          echo "changed=$(cat result.txt)" >> "$GITHUB_OUTPUT"

  lint_and_test:
    needs: detect_changes
    if: needs.detect_changes.outputs.code_changed == 'true'
    runs-on: ubuntu-latest
    strategy:
      matrix:
        python-version: ["3.9", "3.10", "3.11"]
    steps:
      - uses: actions/checkout@v3
        with:
          fetch-depth: 0
      - uses: actions/setup-python@v4
        with:
<<<<<<< HEAD
          python-version: ${{ matrix.python-version }}
      - name: Cache pip
        uses: actions/cache@v3
        with:
          path: ~/.cache/pip
          key: >-
            ${{ runner.os }}-pip-${{ matrix.python-version }}-
            ${{ hashFiles('requirements-ci.txt') }}
          restore-keys: |
            ${{ runner.os }}-pip-${{ matrix.python-version }}-
      - run: pip install -r requirements-ci.txt
      - run: flake8 src tests
      - env:
          PYTHONPATH: src
        run: pytest -v
=======
          python-version: '3.x'
          
      - run: pip install -r requirements.txt
      - run: pip install flake8 pytest
      - run: pip install -e .
      - run: docker pull nats:latest

      - run: flake8 src tests
      - run: ./scripts/start_nats.sh
        timeout-minutes: 1
      - run: pytest -v
      - run: docker stop dtr_nats || true
        if: always()
>>>>>>> 0f95672f
<|MERGE_RESOLUTION|>--- conflicted
+++ resolved
@@ -38,7 +38,7 @@
           fetch-depth: 0
       - uses: actions/setup-python@v4
         with:
-<<<<<<< HEAD
+       
           python-version: ${{ matrix.python-version }}
       - name: Cache pip
         uses: actions/cache@v3
@@ -53,19 +53,4 @@
       - run: flake8 src tests
       - env:
           PYTHONPATH: src
-        run: pytest -v
-=======
-          python-version: '3.x'
-          
-      - run: pip install -r requirements.txt
-      - run: pip install flake8 pytest
-      - run: pip install -e .
-      - run: docker pull nats:latest
-
-      - run: flake8 src tests
-      - run: ./scripts/start_nats.sh
-        timeout-minutes: 1
-      - run: pytest -v
-      - run: docker stop dtr_nats || true
-        if: always()
->>>>>>> 0f95672f
+        run: pytest -v