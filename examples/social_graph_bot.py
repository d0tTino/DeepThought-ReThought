--- conflicted
+++ resolved
@@ -168,7 +168,6 @@
     reason.
     """
     try:
-<<<<<<< HEAD
         base_prompt = prompt or os.getenv("IDLE_GENERATOR_PROMPT", "Say something to spark conversation.")
         topics = await get_recent_topics()
         if topics:
@@ -177,11 +176,6 @@
         else:
             gen_prompt = base_prompt
 
-=======
-        gen_prompt = prompt or os.getenv(
-            "IDLE_GENERATOR_PROMPT", "Say something to spark conversation."
-        )
->>>>>>> 5401b162
         generator = _get_idle_generator()
         outputs = await asyncio.to_thread(
             generator,
@@ -304,15 +298,10 @@
         )
         await self._db.execute(
             """
-<<<<<<< HEAD
             CREATE TABLE IF NOT EXISTS recent_topics (
                 topic TEXT PRIMARY KEY,
                 last_used TIMESTAMP DEFAULT CURRENT_TIMESTAMP
-=======
-            CREATE TABLE IF NOT EXISTS affinity (
-                user_id TEXT PRIMARY KEY,
-                score INTEGER DEFAULT 0
->>>>>>> 5401b162
+
             )
             """
         )
@@ -448,7 +437,6 @@
         ) as cur:
             return await cur.fetchone()
 
-<<<<<<< HEAD
     async def get_recent_topics(self, limit: int = 3) -> list[str]:
         await self.connect()
         assert self._db
@@ -460,11 +448,7 @@
             return [r[0] for r in rows]
 
     async def queue_deep_reflection(self, user_id: int, context: dict, prompt: str) -> int:
-=======
-    async def queue_deep_reflection(
-        self, user_id: int, context: dict, prompt: str
-    ) -> int:
->>>>>>> 5401b162
+
         if not isinstance(prompt, str) or not prompt.strip():
             raise ValueError("prompt must be a non-empty string")
         if len(prompt) > MAX_PROMPT_LENGTH:
