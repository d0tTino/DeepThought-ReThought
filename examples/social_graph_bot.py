import asyncio
import json
import logging
import os
import random
from datetime import timezone
from typing import List, Tuple

import aiohttp
import aiosqlite
import discord
from textblob import TextBlob

logger = logging.getLogger(__name__)
logging.basicConfig(level=logging.INFO, format="%(asctime)s - %(name)s - %(levelname)s - %(message)s")

DB_PATH = os.getenv("SOCIAL_GRAPH_DB", "social_graph.db")

# Endpoint for forwarding collected data
PRISM_ENDPOINT = os.getenv("PRISM_ENDPOINT", "http://localhost:5000/receive_data")

# Configuration values
MAX_BOT_SPEAKERS = int(os.getenv("MAX_BOT_SPEAKERS", "2"))
IDLE_TIMEOUT_MINUTES = int(os.getenv("IDLE_TIMEOUT_MINUTES", "5"))
REFLECTION_CHECK_SECONDS = int(os.getenv("REFLECTION_CHECK_SECONDS", "300"))
SENTIMENT_THRESHOLD = float(os.getenv("SENTIMENT_THRESHOLD", "0.3"))

# Candidate prompts used when the bot speaks after a period of silence
idle_response_candidates = [
    "Ever feel like everyone vanished?",
    "I'm still here if anyone wants to chat!",
    "Silence can be golden, but conversation is better.",
]

# Simple list of phrases considered bullying
BULLYING_PHRASES = ["idiot", "stupid", "loser", "dumb", "ugly"]


class DBManager:
    """Lightweight wrapper managing a single aiosqlite connection."""

    def __init__(self, db_path: str = DB_PATH) -> None:
        self.db_path = db_path
        self._db: aiosqlite.Connection | None = None

    async def connect(self) -> None:
        if self._db is None:
            self._db = await aiosqlite.connect(self.db_path)

    async def close(self) -> None:
        if self._db is not None:
            await self._db.close()
            self._db = None

    async def init_db(self) -> None:
        await self.connect()
        assert self._db
        await self._db.execute(
            """
            CREATE TABLE IF NOT EXISTS interactions (
                user_id TEXT,
                target_id TEXT,
                timestamp DATETIME DEFAULT CURRENT_TIMESTAMP
            )
            """
        )
        await self._db.execute(
            """
            CREATE TABLE IF NOT EXISTS memories (
                user_id TEXT,
                topic TEXT,
                memory TEXT,
                sentiment_score REAL,
                timestamp DATETIME DEFAULT CURRENT_TIMESTAMP
            )
            """
        )
        await self._db.execute(
            """
            CREATE TABLE IF NOT EXISTS theories (
                subject_id TEXT,
                theory TEXT,
                confidence REAL,
                updated TIMESTAMP DEFAULT CURRENT_TIMESTAMP,
                PRIMARY KEY(subject_id, theory)
            )
            """
        )
        await self._db.execute(
            """
            CREATE TABLE IF NOT EXISTS queued_tasks (
                task_id INTEGER PRIMARY KEY,
                user_id TEXT,
                context TEXT,
                prompt TEXT,
                status TEXT DEFAULT 'pending',
                created TIMESTAMP DEFAULT CURRENT_TIMESTAMP
            )
            """
        )
        await self._db.execute(
            """
            CREATE TABLE IF NOT EXISTS sentiment_trends (
                user_id TEXT,
                channel_id TEXT,
                sentiment_sum REAL DEFAULT 0,
                message_count INTEGER DEFAULT 0,
                PRIMARY KEY(user_id, channel_id)

            )
            """
        )
        await self._db.execute(
            """
            CREATE TABLE IF NOT EXISTS user_flags (
                user_id TEXT PRIMARY KEY,
                do_not_mock INTEGER
            )
            """
        )
        await self._db.commit()

    async def log_interaction(self, user_id: int, target_id: int) -> None:
        await self.connect()
        assert self._db
        await self._db.execute(
            "INSERT INTO interactions (user_id, target_id) VALUES (?, ?)",
            (str(user_id), str(target_id)),
        )
        await self._db.commit()

    async def recall_user(self, user_id: int):
        await self.connect()
        assert self._db
        async with self._db.execute(
            "SELECT topic, memory FROM memories WHERE user_id= ?",
            (str(user_id),),
        ) as cur:
            return await cur.fetchall()

    async def store_memory(
        self,
        user_id: int,
        memory: str,
        topic: str = "",
        sentiment_score: float | None = None,
    ) -> None:
        await self.connect()
        assert self._db
        await self._db.execute(
            "INSERT INTO memories (user_id, topic, memory, sentiment_score) VALUES (?, ?, ?, ?)",
            (str(user_id), topic, memory, sentiment_score),
        )
<<<<<<< HEAD
        await self._db.commit()
=======
        await db.commit()


async def send_to_prism(data: dict) -> None:
    """Send collected data to a Prism endpoint."""
    try:
        async with aiohttp.ClientSession() as session:
            await session.post(PRISM_ENDPOINT, json=data, timeout=5)
    except Exception as exc:
        logger.warning("Failed to send data to Prism: %s", exc)

>>>>>>> 06d4c25e

    async def store_theory(self, subject_id: int, theory: str, confidence: float) -> None:
        await self.connect()
        assert self._db
        await self._db.execute(
            """
            INSERT INTO theories (subject_id, theory, confidence)
            VALUES (?, ?, ?)
            ON CONFLICT(subject_id, theory) DO UPDATE SET
                confidence=excluded.confidence,
                updated=CURRENT_TIMESTAMP
            """,
            (str(subject_id), theory, confidence),
        )
        await self._db.commit()

    async def get_theories(self, subject_id: int):
        await self.connect()
        assert self._db
        async with self._db.execute(
            "SELECT theory, confidence FROM theories WHERE subject_id=?",
            (str(subject_id),),
        ) as cur:
            return await cur.fetchall()

    async def update_sentiment_trend(
        self,
        user_id: int,
        channel_id: int,
        sentiment_score: float,
    ) -> None:
        await self.connect()
        assert self._db
        await self._db.execute(
            """
            INSERT INTO sentiment_trends (user_id, channel_id, sentiment_sum, message_count)
            VALUES (?, ?, ?, 1)
            ON CONFLICT(user_id, channel_id) DO UPDATE SET
                sentiment_sum=sentiment_trends.sentiment_sum + excluded.sentiment_sum,
                message_count=sentiment_trends.message_count + 1
            """,
            (str(user_id), str(channel_id), sentiment_score),
        )
        await self._db.commit()

    async def get_sentiment_trend(self, user_id: int, channel_id: int):
        await self.connect()
        assert self._db
        async with self._db.execute(
            "SELECT sentiment_sum, message_count FROM sentiment_trends WHERE user_id=? AND channel_id=?",
            (str(user_id), str(channel_id)),
        ) as cur:
            return await cur.fetchone()

    async def queue_deep_reflection(self, user_id: int, context: dict, prompt: str) -> int:
        await self.connect()
        assert self._db
        cur = await self._db.execute(
            "INSERT INTO queued_tasks (user_id, context, prompt) VALUES (?, ?, ?)",
            (str(user_id), json.dumps(context), prompt),
        )
        await self._db.commit()
        return cur.lastrowid

    async def list_pending_tasks(self):
        """Return pending reflection tasks."""
        await self.connect()
        assert self._db
        async with self._db.execute(
            "SELECT task_id, user_id, context, prompt FROM queued_tasks WHERE status='pending'"
        ) as cur:
            return await cur.fetchall()

    async def mark_task_done(self, task_id: int) -> None:
        """Mark a queued task as completed."""
        await self.connect()
        assert self._db
        await self._db.execute(
            "UPDATE queued_tasks SET status='done' WHERE task_id=?",
            (task_id,),
        )
        await self._db.commit()

    async def set_do_not_mock(self, user_id: int, flag: bool = True) -> None:
        await self.connect()
        assert self._db
        await self._db.execute(
            """
            INSERT INTO user_flags (user_id, do_not_mock)
            VALUES (?, ?)
            ON CONFLICT(user_id) DO UPDATE SET do_not_mock=excluded.do_not_mock
            """,
            (str(user_id), int(flag)),
        )
        await self._db.commit()

    async def is_do_not_mock(self, user_id: int) -> bool:
        await self.connect()
        assert self._db
        async with self._db.execute(
            "SELECT do_not_mock FROM user_flags WHERE user_id=?",
            (str(user_id),),
        ) as cur:
            row = await cur.fetchone()
            return bool(row[0]) if row else False


db_manager = DBManager()


async def init_db() -> None:
    await db_manager.init_db()


async def log_interaction(user_id: int, target_id: int) -> None:
    await db_manager.log_interaction(user_id, target_id)


async def recall_user(user_id: int):
    return await db_manager.recall_user(user_id)


async def store_memory(
    user_id: int,
    memory: str,
    topic: str = "",
    sentiment_score: float | None = None,
) -> None:
    await db_manager.store_memory(user_id, memory, topic=topic, sentiment_score=sentiment_score)


async def send_to_prism(data: dict) -> None:
    """Send collected data to a Prism endpoint."""
    try:
        async with aiohttp.ClientSession() as session:
            await session.post("http://localhost:5000/receive_data", json=data, timeout=5)
    except Exception as exc:
        logger.warning("Failed to send data to Prism: %s", exc)


async def store_theory(subject_id: int, theory: str, confidence: float) -> None:
    return await db_manager.store_theory(subject_id, theory, confidence)


async def get_theories(subject_id: int):
    return await db_manager.get_theories(subject_id)


async def update_sentiment_trend(
    user_id: int,
    channel_id: int,
    sentiment_score: float,
) -> None:
    await db_manager.update_sentiment_trend(user_id, channel_id, sentiment_score)


async def get_sentiment_trend(user_id: int, channel_id: int):
    return await db_manager.get_sentiment_trend(user_id, channel_id)


async def queue_deep_reflection(user_id: int, context: dict, prompt: str) -> int:
    return await db_manager.queue_deep_reflection(user_id, context, prompt)


async def set_do_not_mock(user_id: int, flag: bool = True) -> None:
    await db_manager.set_do_not_mock(user_id, flag)


async def is_do_not_mock(user_id: int) -> bool:
    return await db_manager.is_do_not_mock(user_id)


def generate_reflection(prompt: str) -> str:
    """Return a simple reflection string based on sentiment analysis."""
    blob = TextBlob(prompt)
    polarity = blob.sentiment.polarity
    if polarity > 0.1:
        mood = "positive"
    elif polarity < -0.1:
        mood = "negative"
    else:
        mood = "neutral"
    return f"Your message felt {mood}."


async def process_deep_reflections(bot: discord.Client) -> None:
    """Background task to process queued reflections."""
    await bot.wait_until_ready()
    while not bot.is_closed():
        rows = await db_manager.list_pending_tasks()
        if not rows:
            logger.debug("No queued reflections to process")
        for task_id, user_id, ctx_json, prompt in rows:
            context = json.loads(ctx_json)
            channel = bot.get_channel(int(context.get("channel_id")))
            msg_id = context.get("message_id")
            ref = None
            if channel and msg_id:
                try:
                    ref = await channel.fetch_message(int(msg_id))
                except Exception:
                    ref = None
            if channel:
                await asyncio.sleep(2)
                reflection = generate_reflection(prompt)
                logger.info(f"Posting deep reflection for task {task_id}")
                await channel.send(
                    f"After some thought... {reflection}",
                    reference=ref,
                )
            await db_manager.mark_task_done(task_id)
        await asyncio.sleep(REFLECTION_CHECK_SECONDS)


def evaluate_triggers(message: discord.Message) -> List[Tuple[str, float]]:
    """Return a list of (theory, confidence) pairs inferred from a message."""
    theories: List[Tuple[str, float]] = []
    if message.created_at.hour == 2:
        theories.append(("insomniac", 0.7))
    lower = message.content.lower()
    if lower.startswith("i agree") or lower.startswith("you're right"):
        theories.append(("social chameleon", 0.6))
    return theories


async def who_is_active(channel: discord.TextChannel, limit: int = 20):
    """Return sets of bot and human authors from recent messages."""
    bots = set()
    humans = set()
    async for msg in channel.history(limit=limit):
        if msg.author.bot:
            bots.add(msg.author.id)
        else:
            humans.add(msg.author.id)
    return bots, humans


async def monitor_channels(bot: discord.Client, channel_id: int) -> None:
    """Monitor a channel and occasionally speak during idle periods."""
    await bot.wait_until_ready()
    channel = bot.get_channel(channel_id)
    while not bot.is_closed():
        last_message = None
        async for msg in channel.history(limit=1):
            last_message = msg
            break

        if not last_message:
            prompt = random.choice(idle_response_candidates)
            async with channel.typing():
                await asyncio.sleep(random.uniform(3, 10))
                await channel.send(prompt)
        else:
            idle_minutes = (
                discord.utils.utcnow() - last_message.created_at.replace(tzinfo=timezone.utc)
            ).total_seconds() / 60
            if idle_minutes >= IDLE_TIMEOUT_MINUTES:
                prompt = random.choice(idle_response_candidates)
                async with channel.typing():
                    await asyncio.sleep(random.uniform(3, 10))
                    await channel.send(prompt)
        await asyncio.sleep(60)


class SocialGraphBot(discord.Client):
    """Discord bot that records interactions and demonstrates simple awareness."""

    def __init__(self, *args, monitor_channel_id: int, **kwargs):
        intents = discord.Intents.default()
        intents.message_content = True
        intents.members = True
        intents.presences = True
        super().__init__(*args, intents=intents, **kwargs)
        self.monitor_channel_id = monitor_channel_id

    async def setup_hook(self) -> None:
        await db_manager.connect()
        await init_db()
        self.loop.create_task(monitor_channels(self, self.monitor_channel_id))
        self.loop.create_task(process_deep_reflections(self))

    async def on_ready(self) -> None:
        """Log basic information once the bot connects."""
        logger.info("Logged in as %s (%s)", self.user.name, self.user.id)

    async def on_message(self, message: discord.Message) -> None:
        if message.author == self.user:
            return

        sentiment_score = TextBlob(message.content).sentiment.polarity
        topic = "message" if abs(sentiment_score) > SENTIMENT_THRESHOLD else ""
        await store_memory(
            message.author.id,
            message.content,
            topic=topic,
            sentiment_score=sentiment_score,
        )
        await update_sentiment_trend(message.author.id, message.channel.id, sentiment_score)

        bots, _ = await who_is_active(message.channel)
        if len(bots) > MAX_BOT_SPEAKERS and self.user not in message.mentions:
            # Too many bots talking and we're not addressed directly
            return

        # Log the interaction
        await log_interaction(message.author.id, message.channel.id)

        async with message.channel.typing():
            await asyncio.sleep(random.uniform(1, 3))
            await message.channel.send("I'm pondering your message...")

        await send_to_prism(
            {
                "user_id": str(message.author.id),
                "channel_id": str(message.channel.id),
                "content": message.content,
            }
        )

        if any(phrase in message.content.lower() for phrase in BULLYING_PHRASES):
            if not await is_do_not_mock(message.author.id):
                sarcastic = random.choice(
                    [
                        "Oh, how original.",
                        "Wow, such eloquence.",
                        "Tell us how you really feel!",
                    ]
                )
                async with message.channel.typing():
                    await asyncio.sleep(random.uniform(1, 2))
                    await message.channel.send(sarcastic)

        memories = await recall_user(message.author.id)
        if memories:
            logger.info(f"Recalling memories for {message.author.id}: {memories}")

        for theory, conf in evaluate_triggers(message):
            await store_theory(message.author.id, theory, conf)
            await message.channel.send("Some patterns... are best left unspoken.")

        await queue_deep_reflection(
            message.author.id,
            {"channel_id": message.channel.id, "message_id": message.id},
            message.content,
        )

        if hasattr(self, "process_commands"):
            await self.process_commands(message)


def run(token: str, monitor_channel_id: int) -> None:
    """Run the SocialGraphBot."""
    bot = SocialGraphBot(monitor_channel_id=monitor_channel_id)
    bot.run(token)


if __name__ == "__main__":
    import os

    token = os.getenv("DISCORD_TOKEN")
    channel_id = int(os.getenv("MONITOR_CHANNEL", "0"))
    if not token or channel_id == 0:
        print("Please set DISCORD_TOKEN and MONITOR_CHANNEL environment variables.")
    else:
        run(token, channel_id)<|MERGE_RESOLUTION|>--- conflicted
+++ resolved
@@ -151,21 +151,7 @@
             "INSERT INTO memories (user_id, topic, memory, sentiment_score) VALUES (?, ?, ?, ?)",
             (str(user_id), topic, memory, sentiment_score),
         )
-<<<<<<< HEAD
-        await self._db.commit()
-=======
-        await db.commit()
-
-
-async def send_to_prism(data: dict) -> None:
-    """Send collected data to a Prism endpoint."""
-    try:
-        async with aiohttp.ClientSession() as session:
-            await session.post(PRISM_ENDPOINT, json=data, timeout=5)
-    except Exception as exc:
-        logger.warning("Failed to send data to Prism: %s", exc)
-
->>>>>>> 06d4c25e
+        await self._db.commit()
 
     async def store_theory(self, subject_id: int, theory: str, confidence: float) -> None:
         await self.connect()
@@ -301,7 +287,7 @@
     """Send collected data to a Prism endpoint."""
     try:
         async with aiohttp.ClientSession() as session:
-            await session.post("http://localhost:5000/receive_data", json=data, timeout=5)
+            await session.post(PRISM_ENDPOINT, json=data, timeout=5)
     except Exception as exc:
         logger.warning("Failed to send data to Prism: %s", exc)
 
