--- conflicted
+++ resolved
@@ -499,11 +499,8 @@
     """Publish an INPUT_RECEIVED event using NATS JetStream."""
     await _ensure_nats()
     if _input_publisher is None:
-<<<<<<< HEAD
         logger.warning("Dropping INPUT_RECEIVED event because NATS publisher is unavailable")
-=======
-        logger.warning("Dropping INPUT_RECEIVED event because NATS is unavailable")
->>>>>>> 05253144
+
         return
     payload = InputReceivedPayload(
         user_input=text,
