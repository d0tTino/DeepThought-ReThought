import asyncio
import json
import logging
import os
import random
from datetime import timezone
from typing import List, Tuple

import aiohttp
import aiosqlite
import discord
from textblob import TextBlob

logger = logging.getLogger(__name__)
logging.basicConfig(level=logging.INFO, format="%(asctime)s - %(name)s - %(levelname)s - %(message)s")

DEFAULT_DB_PATH = os.getenv("SOCIAL_GRAPH_DB", "social_graph.db")
# Current database path used by ``db_manager``. Tests may override this.
DB_PATH = DEFAULT_DB_PATH

# Endpoint for forwarding collected data
PRISM_ENDPOINT = os.getenv("PRISM_ENDPOINT", "http://localhost:5000/receive_data")

# Configuration values
MAX_BOT_SPEAKERS = int(os.getenv("MAX_BOT_SPEAKERS", "2"))
IDLE_TIMEOUT_MINUTES = int(os.getenv("IDLE_TIMEOUT_MINUTES", "5"))
REFLECTION_CHECK_SECONDS = int(os.getenv("REFLECTION_CHECK_SECONDS", "300"))
SENTIMENT_THRESHOLD = float(os.getenv("SENTIMENT_THRESHOLD", "0.3"))

# Optional bot-to-bot chatter configuration
# Accepts values like "true", "1", or "yes" (case-insensitive)
BOT_CHAT_ENABLED = os.getenv("BOT_CHAT_ENABLED", "false").lower() in {"true", "1", "yes"}

# Candidate prompts used when the bot speaks after a period of silence
idle_response_candidates = [
    "Ever feel like everyone vanished?",
    "I'm still here if anyone wants to chat!",
    "Silence can be golden, but conversation is better.",
]

# Simple list of phrases considered bullying
BULLYING_PHRASES = ["idiot", "stupid", "loser", "dumb", "ugly"]


class DBManager:
    """Lightweight wrapper managing a single aiosqlite connection."""

    def __init__(self, db_path: str = DB_PATH) -> None:
        self.db_path = db_path
        self._db: aiosqlite.Connection | None = None

    async def connect(self) -> None:
        if self._db is None:
            self._db = await aiosqlite.connect(self.db_path)

    async def close(self) -> None:
        if self._db is not None:
            await self._db.close()
            self._db = None

    async def init_db(self) -> None:
        await self.connect()
        assert self._db
        await self._db.execute(
            """
            CREATE TABLE IF NOT EXISTS interactions (
                user_id TEXT,
                target_id TEXT,
                timestamp DATETIME DEFAULT CURRENT_TIMESTAMP
            )
            """
        )
        await self._db.execute(
            """
            CREATE TABLE IF NOT EXISTS memories (
                user_id TEXT,
                topic TEXT,
                memory TEXT,
                sentiment_score REAL,
                timestamp DATETIME DEFAULT CURRENT_TIMESTAMP
            )
            """
        )
        await self._db.execute(
            """
            CREATE TABLE IF NOT EXISTS theories (
                subject_id TEXT,
                theory TEXT,
                confidence REAL,
                updated TIMESTAMP DEFAULT CURRENT_TIMESTAMP,
                PRIMARY KEY(subject_id, theory)
            )
            """
        )
        await self._db.execute(
            """
            CREATE TABLE IF NOT EXISTS queued_tasks (
                task_id INTEGER PRIMARY KEY,
                user_id TEXT,
                context TEXT,
                prompt TEXT,
                status TEXT DEFAULT 'pending',
                created TIMESTAMP DEFAULT CURRENT_TIMESTAMP
            )
            """
        )
        await self._db.execute(
            """
            CREATE TABLE IF NOT EXISTS sentiment_trends (
                user_id TEXT,
                channel_id TEXT,
                sentiment_sum REAL DEFAULT 0,
                message_count INTEGER DEFAULT 0,
                PRIMARY KEY(user_id, channel_id)

            )
            """
        )
        await self._db.execute(
            """
            CREATE TABLE IF NOT EXISTS user_flags (
                user_id TEXT PRIMARY KEY,
                do_not_mock INTEGER
            )
            """
        )
        await self._db.commit()

    async def log_interaction(self, user_id: int, target_id: int) -> None:
        await self.connect()
        assert self._db
        await self._db.execute(
            "INSERT INTO interactions (user_id, target_id) VALUES (?, ?)",
            (str(user_id), str(target_id)),
        )
        await self._db.commit()

    async def recall_user(self, user_id: int):
        await self.connect()
        assert self._db
        async with self._db.execute(
            "SELECT topic, memory FROM memories WHERE user_id= ?",
            (str(user_id),),
        ) as cur:
            return await cur.fetchall()

    async def store_memory(
        self,
        user_id: int,
        memory: str,
        topic: str = "",
        sentiment_score: float | None = None,
    ) -> None:
        await self.connect()
        assert self._db
        await self._db.execute(
            "INSERT INTO memories (user_id, topic, memory, sentiment_score) VALUES (?, ?, ?, ?)",
            (str(user_id), topic, memory, sentiment_score),
        )
        await self._db.commit()

    async def store_theory(self, subject_id: int, theory: str, confidence: float) -> None:
        await self.connect()
        assert self._db
        await self._db.execute(
            """
            INSERT INTO theories (subject_id, theory, confidence)
            VALUES (?, ?, ?)
            ON CONFLICT(subject_id, theory) DO UPDATE SET
                confidence=excluded.confidence,
                updated=CURRENT_TIMESTAMP
            """,
            (str(subject_id), theory, confidence),
        )
        await self._db.commit()

    async def get_theories(self, subject_id: int):
        await self.connect()
        assert self._db
        async with self._db.execute(
            "SELECT theory, confidence FROM theories WHERE subject_id=?",
            (str(subject_id),),
        ) as cur:
            return await cur.fetchall()

    async def update_sentiment_trend(
        self,
        user_id: int,
        channel_id: int,
        sentiment_score: float,
    ) -> None:
        await self.connect()
        assert self._db
        await self._db.execute(
            """
            INSERT INTO sentiment_trends (user_id, channel_id, sentiment_sum, message_count)
            VALUES (?, ?, ?, 1)
            ON CONFLICT(user_id, channel_id) DO UPDATE SET
                sentiment_sum=sentiment_trends.sentiment_sum + excluded.sentiment_sum,
                message_count=sentiment_trends.message_count + 1
            """,
            (str(user_id), str(channel_id), sentiment_score),
        )
        await self._db.commit()

    async def get_sentiment_trend(self, user_id: int, channel_id: int):
        await self.connect()
        assert self._db
        async with self._db.execute(
            "SELECT sentiment_sum, message_count FROM sentiment_trends WHERE user_id=? AND channel_id=?",
            (str(user_id), str(channel_id)),
        ) as cur:
            return await cur.fetchone()

    async def queue_deep_reflection(self, user_id: int, context: dict, prompt: str) -> int:
        await self.connect()
        assert self._db
        cur = await self._db.execute(
            "INSERT INTO queued_tasks (user_id, context, prompt) VALUES (?, ?, ?)",
            (str(user_id), json.dumps(context), prompt),
        )
        await self._db.commit()
        return cur.lastrowid

    async def list_pending_tasks(self):
        """Return pending reflection tasks."""
        await self.connect()
        assert self._db
        async with self._db.execute(
            "SELECT task_id, user_id, context, prompt FROM queued_tasks WHERE status='pending'"
        ) as cur:
            return await cur.fetchall()

    async def mark_task_done(self, task_id: int) -> None:
        """Mark a queued task as completed."""
        await self.connect()
        assert self._db
        await self._db.execute(
            "UPDATE queued_tasks SET status='done' WHERE task_id=?",
            (task_id,),
        )
        await self._db.commit()

    async def set_do_not_mock(self, user_id: int, flag: bool = True) -> None:
        await self.connect()
        assert self._db
        await self._db.execute(
            """
            INSERT INTO user_flags (user_id, do_not_mock)
            VALUES (?, ?)
            ON CONFLICT(user_id) DO UPDATE SET do_not_mock=excluded.do_not_mock
            """,
            (str(user_id), int(flag)),
        )
        await self._db.commit()

    async def is_do_not_mock(self, user_id: int) -> bool:
        await self.connect()
        assert self._db
        async with self._db.execute(
            "SELECT do_not_mock FROM user_flags WHERE user_id=?",
            (str(user_id),),
        ) as cur:
            row = await cur.fetchone()
            return bool(row[0]) if row else False


DEFAULT_DB_PATH = DB_PATH
db_manager = DBManager()
_manager_id = id(db_manager)


async def init_db() -> None:
    global db_manager, DB_PATH, _manager_id
    if id(db_manager) != _manager_id:
        _manager_id = id(db_manager)
        DB_PATH = db_manager.db_path
    elif db_manager.db_path != DB_PATH:
        await db_manager.close()
        db_manager = DBManager(DB_PATH)
        _manager_id = id(db_manager)
    DB_PATH = db_manager.db_path
<<<<<<< HEAD
=======

>>>>>>> 8305d721
    await db_manager.init_db()


async def log_interaction(user_id: int, target_id: int) -> None:
    await db_manager.log_interaction(user_id, target_id)


async def recall_user(user_id: int):
    return await db_manager.recall_user(user_id)


async def store_memory(
    user_id: int,
    memory: str,
    topic: str = "",
    sentiment_score: float | None = None,
) -> None:
    await db_manager.store_memory(user_id, memory, topic=topic, sentiment_score=sentiment_score)


async def send_to_prism(data: dict) -> None:
    """Send collected data to a Prism endpoint."""
    try:
        async with aiohttp.ClientSession() as session:
            await session.post(PRISM_ENDPOINT, json=data, timeout=5)
    except Exception as exc:
        logger.warning("Failed to send data to Prism: %s", exc)


async def store_theory(subject_id: int, theory: str, confidence: float) -> None:
    return await db_manager.store_theory(subject_id, theory, confidence)


async def get_theories(subject_id: int):
    return await db_manager.get_theories(subject_id)


async def update_sentiment_trend(
    user_id: int,
    channel_id: int,
    sentiment_score: float,
) -> None:
    await db_manager.update_sentiment_trend(user_id, channel_id, sentiment_score)


async def get_sentiment_trend(user_id: int, channel_id: int):
    return await db_manager.get_sentiment_trend(user_id, channel_id)


async def queue_deep_reflection(user_id: int, context: dict, prompt: str) -> int:
    return await db_manager.queue_deep_reflection(user_id, context, prompt)


async def set_do_not_mock(user_id: int, flag: bool = True) -> None:
    await db_manager.set_do_not_mock(user_id, flag)


async def is_do_not_mock(user_id: int) -> bool:
    return await db_manager.is_do_not_mock(user_id)


def generate_reflection(prompt: str) -> str:
    """Return a simple reflection string based on sentiment analysis."""
    blob = TextBlob(prompt)
    polarity = blob.sentiment.polarity
    if polarity > 0.1:
        mood = "positive"
    elif polarity < -0.1:
        mood = "negative"
    else:
        mood = "neutral"
    return f"Your message felt {mood}."


async def process_deep_reflections(bot: discord.Client) -> None:
    """Background task to process queued reflections."""
    await bot.wait_until_ready()
    while not bot.is_closed():
        rows = await db_manager.list_pending_tasks()
        if not rows:
            logger.debug("No queued reflections to process")
        for task_id, user_id, ctx_json, prompt in rows:
            context = json.loads(ctx_json)
            channel = bot.get_channel(int(context.get("channel_id")))
            msg_id = context.get("message_id")
            ref = None
            if channel and msg_id:
                try:
                    ref = await channel.fetch_message(int(msg_id))
                except Exception:
                    ref = None
            if channel:
                await asyncio.sleep(2)
                reflection = generate_reflection(prompt)
                logger.info(f"Posting deep reflection for task {task_id}")
                await channel.send(
                    f"After some thought... {reflection}",
                    reference=ref,
                )
            await db_manager.mark_task_done(task_id)
        await asyncio.sleep(REFLECTION_CHECK_SECONDS)


def evaluate_triggers(message: discord.Message) -> List[Tuple[str, float]]:
    """Return a list of (theory, confidence) pairs inferred from a message."""
    theories: List[Tuple[str, float]] = []
    if message.created_at.hour == 2:
        theories.append(("insomniac", 0.7))
    lower = message.content.lower()
    if lower.startswith("i agree") or lower.startswith("you're right"):
        theories.append(("social chameleon", 0.6))
    return theories


async def who_is_active(channel: discord.TextChannel, limit: int = 20):
    """Return sets of bot and human authors from recent messages."""
    bots = set()
    humans = set()
    async for msg in channel.history(limit=limit):
        if msg.author.bot:
            bots.add(msg.author.id)
        else:
            humans.add(msg.author.id)
    return bots, humans


async def last_human_message_age(channel: discord.TextChannel, limit: int = 50):
    """Return minutes since the most recent human message or ``None`` if none."""
    async for msg in channel.history(limit=limit):
        if not msg.author.bot:
            return (discord.utils.utcnow() - msg.created_at.replace(tzinfo=timezone.utc)).total_seconds() / 60
    return None


async def monitor_channels(bot: discord.Client, channel_id: int) -> None:
    """Monitor a channel and occasionally speak during idle periods."""
    await bot.wait_until_ready()
    channel = bot.get_channel(channel_id)
    while not bot.is_closed():
        last_message = None
        async for msg in channel.history(limit=1):
            last_message = msg
            break

        respond_to = None
        send_prompt = False
        if not last_message:
            send_prompt = True
        else:
            idle_minutes = (
                discord.utils.utcnow() - last_message.created_at.replace(tzinfo=timezone.utc)
            ).total_seconds() / 60
            if idle_minutes >= IDLE_TIMEOUT_MINUTES:
                send_prompt = True
            elif BOT_CHAT_ENABLED:
                bots, humans = await who_is_active(channel)
                if bots and not humans:
                    age = await last_human_message_age(channel)
                    if age is None or age >= IDLE_TIMEOUT_MINUTES:
                        send_prompt = True
                        if last_message.author.bot:
                            respond_to = last_message

        if send_prompt:
            prompt = random.choice(idle_response_candidates)
            async with channel.typing():
                await asyncio.sleep(random.uniform(3, 10))
                if respond_to is not None:
                    await channel.send(prompt, reference=respond_to)
                else:
                    await channel.send(prompt)
        await asyncio.sleep(60)


class SocialGraphBot(discord.Client):
    """Discord bot that records interactions and demonstrates simple awareness."""

    def __init__(self, *args, monitor_channel_id: int, **kwargs):
        intents = discord.Intents.default()
        intents.message_content = True
        intents.members = True
        intents.presences = True
        super().__init__(*args, intents=intents, **kwargs)
        self.monitor_channel_id = monitor_channel_id

    async def setup_hook(self) -> None:
        await db_manager.connect()
        await init_db()
        self.loop.create_task(monitor_channels(self, self.monitor_channel_id))
        self.loop.create_task(process_deep_reflections(self))

    async def on_ready(self) -> None:
        """Log basic information once the bot connects."""
        logger.info("Logged in as %s (%s)", self.user.name, self.user.id)

    async def on_message(self, message: discord.Message) -> None:
        if message.author == self.user:
            return

        sentiment_score = TextBlob(message.content).sentiment.polarity
        topic = "message" if abs(sentiment_score) > SENTIMENT_THRESHOLD else ""
        await store_memory(
            message.author.id,
            message.content,
            topic=topic,
            sentiment_score=sentiment_score,
        )
        await update_sentiment_trend(message.author.id, message.channel.id, sentiment_score)

        bots, _ = await who_is_active(message.channel)
        if len(bots) > MAX_BOT_SPEAKERS and self.user not in message.mentions:
            # Too many bots talking and we're not addressed directly
            return

        # Log the interaction
        await log_interaction(message.author.id, message.channel.id)

        async with message.channel.typing():
            await asyncio.sleep(random.uniform(1, 3))
            await message.channel.send("I'm pondering your message...")

        await send_to_prism(
            {
                "user_id": str(message.author.id),
                "channel_id": str(message.channel.id),
                "content": message.content,
            }
        )

        if any(phrase in message.content.lower() for phrase in BULLYING_PHRASES):
            if not await is_do_not_mock(message.author.id):
                sarcastic = random.choice(
                    [
                        "Oh, how original.",
                        "Wow, such eloquence.",
                        "Tell us how you really feel!",
                    ]
                )
                async with message.channel.typing():
                    await asyncio.sleep(random.uniform(1, 2))
                    await message.channel.send(sarcastic)

        memories = await recall_user(message.author.id)
        if memories:
            logger.info(f"Recalling memories for {message.author.id}: {memories}")

        for theory, conf in evaluate_triggers(message):
            await store_theory(message.author.id, theory, conf)
            await message.channel.send("Some patterns... are best left unspoken.")

        await queue_deep_reflection(
            message.author.id,
            {"channel_id": message.channel.id, "message_id": message.id},
            message.content,
        )

        if hasattr(self, "process_commands"):
            await self.process_commands(message)


def run(token: str, monitor_channel_id: int) -> None:
    """Run the SocialGraphBot."""
    bot = SocialGraphBot(monitor_channel_id=monitor_channel_id)
    bot.run(token)


if __name__ == "__main__":
    import os

    token = os.getenv("DISCORD_TOKEN")
    channel_id = int(os.getenv("MONITOR_CHANNEL", "0"))
    if not token or channel_id == 0:
        print("Please set DISCORD_TOKEN and MONITOR_CHANNEL environment variables.")
    else:
        run(token, channel_id)<|MERGE_RESOLUTION|>--- conflicted
+++ resolved
@@ -280,10 +280,7 @@
         db_manager = DBManager(DB_PATH)
         _manager_id = id(db_manager)
     DB_PATH = db_manager.db_path
-<<<<<<< HEAD
-=======
-
->>>>>>> 8305d721
+
     await db_manager.init_db()
 
 
