import asyncio
import datetime
import json
import logging
import os
import random
import sys
import types
import uuid
from datetime import timedelta, timezone
from typing import List, Tuple

<<<<<<< HEAD
import aiohttp
import aiosqlite

=======
from deepthought.goal_scheduler import GoalScheduler
from deepthought.services.file_graph_dal import FileGraphDAL
from deepthought.graph.connector import GraphConnector
from deepthought.graph.dal import GraphDAL
from typing import TYPE_CHECKING

if TYPE_CHECKING:  # pragma: no cover - for type hints only
    from deepthought.services.scheduler import SchedulerService

import aiohttp
import aiosqlite

if "sentence_transformers" not in sys.modules:
    st = types.ModuleType("sentence_transformers")

    class DummyModel:
        def __init__(self, *args, **kwargs):
            pass

        def encode(self, text, convert_to_numpy=True):
            import numpy as np

            return np.array([len(text)], dtype=float)

    st.SentenceTransformer = DummyModel
    st.util = types.SimpleNamespace(cos_sim=lambda a, b: [[0.0]])
    sys.modules["sentence_transformers"] = st
    sys.modules["sentence_transformers.util"] = st.util

>>>>>>> b94c46c5
from deepthought.goal_scheduler import GoalScheduler
from deepthought.graph.connector import GraphConnector
from deepthought.graph.dal import GraphDAL
from deepthought.services import PersonaManager
from deepthought.services.file_graph_dal import FileGraphDAL
from deepthought.services.scheduler import SchedulerService

try:
    import discord
except Exception:  # pragma: no cover - optional dependency
    from datetime import datetime as dt_datetime
    from datetime import timezone as dt_timezone
    from types import SimpleNamespace

    class _DummyUtils(SimpleNamespace):
        @staticmethod
        def utcnow():
            return dt_datetime.now(dt_timezone.utc)

    class Client:
        async def wait_until_ready(self) -> None:  # pragma: no cover - stub
            return None

        def get_channel(self, _cid):  # pragma: no cover - stub
            return None

        def is_closed(self) -> bool:  # pragma: no cover - stub
            return True

    class Message(SimpleNamespace):  # pragma: no cover - stub
        pass

    class TextChannel(SimpleNamespace):  # pragma: no cover - stub
        async def history(self, *args, **kwargs):
            if False:
                yield  # pragma: no cover - stub

    class Intents(SimpleNamespace):
        @classmethod
        def default(cls):
            return cls()

    discord = SimpleNamespace(
        Client=Client,
        Message=Message,
        TextChannel=TextChannel,
        Intents=Intents,
        utils=_DummyUtils,
    )

import nats
from nats.aio.client import Client as NATS
from nats.js.client import JetStreamContext

SENTIMENT_BACKEND = os.getenv("SENTIMENT_BACKEND", "textblob").lower()
if SENTIMENT_BACKEND == "vader":
    from vaderSentiment.vaderSentiment import SentimentIntensityAnalyzer

    _sentiment = SentimentIntensityAnalyzer()

    def analyze_sentiment(text: str) -> float:
        """Return the compound sentiment score using VADER."""
        return _sentiment.polarity_scores(text)["compound"]

else:
    from textblob import TextBlob

    def analyze_sentiment(text: str) -> float:
        """Return the sentiment polarity using TextBlob."""
        return TextBlob(text).sentiment.polarity


try:
    from deepthought.config import get_settings
    from deepthought.eda.events import EventSubjects, InputReceivedPayload
    from deepthought.eda.publisher import Publisher
except Exception:  # pragma: no cover - optional dependency
    from types import SimpleNamespace

    def get_settings():
        return SimpleNamespace(nats_url="nats://localhost:4222")

    class EventSubjects(SimpleNamespace):
        INPUT_RECEIVED = "dtr.input.received"

    class InputReceivedPayload:
        def __init__(self, **kwargs):
            self.__dict__.update(kwargs)

        def to_json(self) -> str:
            return "{}"

    class Publisher:
        def __init__(self, *args, **kwargs) -> None:
            self._nc = None

        async def publish(self, *args, **kwargs) -> None:
            return None


logger = logging.getLogger(__name__)
logging.basicConfig(level=logging.INFO, format="%(asctime)s - %(name)s - %(levelname)s - %(message)s")

DB_PATH = os.getenv("SOCIAL_GRAPH_DB", "social_graph.db")
CURRENT_DB_PATH = DB_PATH


# Endpoint for forwarding collected data
PRISM_ENDPOINT = os.getenv("PRISM_ENDPOINT", "http://localhost:5000/receive_data")

# NATS configuration for publishing events
NATS_URL = os.getenv("NATS_URL", "nats://localhost:4222")
_nats_client: nats.aio.client.Client | None = None
_js_context: JetStreamContext | None = None
_input_publisher: Publisher | None = None

# Configuration values
MAX_BOT_SPEAKERS = int(os.getenv("MAX_BOT_SPEAKERS", "2"))
IDLE_TIMEOUT_MINUTES = int(os.getenv("IDLE_TIMEOUT_MINUTES", "5"))
PLAYFUL_REPLY_TIMEOUT_MINUTES = int(os.getenv("PLAYFUL_REPLY_TIMEOUT_MINUTES", "5"))
REFLECTION_CHECK_SECONDS = int(os.getenv("REFLECTION_CHECK_SECONDS", "300"))
SENTIMENT_THRESHOLD = float(os.getenv("SENTIMENT_THRESHOLD", "0.3"))

# Optional bot-to-bot chatter configuration
# Accepts values like "true", "1", or "yes" (case-insensitive)
BOT_CHAT_ENABLED = os.getenv("BOT_CHAT_ENABLED", "false").lower() in {
    "true",
    "1",
    "yes",
}

# Candidate prompts used when the bot speaks after a period of silence
idle_response_candidates = [
    "Ever feel like everyone vanished?",
    "I'm still here if anyone wants to chat!",
    "Silence can be golden, but conversation is better.",
]

# Persona-based canned replies for immediate acknowledgements
PERSONA_REPLIES = {
    "friendly": ["I'm pondering your message..."],
    "playful": ["Hmm, let me think on that!"],
    "snarky": ["Yeah, yeah, I'll think about it."],
}

# -----------------------------
# Idle text generation helpers
# -----------------------------
_idle_text_generator = None


def _get_idle_generator():
    """Return a cached HuggingFace text-generation pipeline."""
    global _idle_text_generator
    if _idle_text_generator is None:
        from transformers import pipeline

        model_name = os.getenv("IDLE_MODEL_NAME", "distilgpt2")
        _idle_text_generator = pipeline("text-generation", model=model_name)
    return _idle_text_generator


async def generate_idle_response(prompt: str | None = None) -> str | None:
    """Generate a prompt to send when the channel has been idle.

    The seed text can be provided via ``prompt`` or the ``IDLE_GENERATOR_PROMPT``
    environment variable. ``None`` is returned if generation fails for any
    reason.
    """
    try:
<<<<<<< HEAD
        gen_prompt = prompt or os.getenv("IDLE_GENERATOR_PROMPT", "Say something to spark conversation.")
        topics = await get_recent_topics(3)
        if topics:
            gen_prompt = ", ".join(topics) + ": " + gen_prompt
=======
        gen_prompt = prompt or os.getenv(
            "IDLE_GENERATOR_PROMPT", "Say something to spark conversation."
        )
        if prompt is None and "IDLE_GENERATOR_PROMPT" not in os.environ:
            topics = await get_recent_topics(3)
            if topics:
                gen_prompt = ", ".join(topics) + ": " + gen_prompt

>>>>>>> b94c46c5

        generator = _get_idle_generator()
        outputs = await asyncio.to_thread(
            generator,
            gen_prompt,
            max_new_tokens=20,
            num_return_sequences=1,
        )

        text = outputs[0]["generated_text"].strip()
        return text
    except Exception:  # pragma: no cover - optional dependency or runtime error
        logger.exception("Idle text generation failed")
        return None


# Simple list of phrases considered bullying
BULLYING_PHRASES = ["idiot", "stupid", "loser", "dumb", "ugly"]

# Limits used when validating inputs
MAX_MEMORY_LENGTH = 1000
MAX_THEORY_LENGTH = 256
MAX_PROMPT_LENGTH = 2000

CREATE_TABLE_QUERIES = [
    """
    CREATE TABLE IF NOT EXISTS interactions (
        user_id TEXT,
        target_id TEXT,
        timestamp DATETIME DEFAULT CURRENT_TIMESTAMP
    )
    """,
    """
    CREATE TABLE IF NOT EXISTS affinity (
        user_id TEXT PRIMARY KEY,
        score INTEGER DEFAULT 0
    )
    """,
    """
    CREATE TABLE IF NOT EXISTS relationships (
        source_id TEXT,
        target_id TEXT,
        interaction_count INTEGER DEFAULT 0,
        sentiment_sum REAL DEFAULT 0,
        PRIMARY KEY(source_id, target_id)
    )
    """,
    """
    CREATE TABLE IF NOT EXISTS memories (
        user_id TEXT,
        topic TEXT,
        memory TEXT,
        sentiment_score REAL,
        timestamp DATETIME DEFAULT CURRENT_TIMESTAMP
    )
    """,
    """
    CREATE TABLE IF NOT EXISTS theories (
        subject_id TEXT,
        theory TEXT,
        confidence REAL,
        updated TIMESTAMP DEFAULT CURRENT_TIMESTAMP,
        PRIMARY KEY(subject_id, theory)
    )
    """,
    """
    CREATE TABLE IF NOT EXISTS queued_tasks (
        task_id INTEGER PRIMARY KEY,
        user_id TEXT,
        context TEXT,
        prompt TEXT,
        status TEXT DEFAULT 'pending',
        created TIMESTAMP DEFAULT CURRENT_TIMESTAMP
    )
    """,
    """
    CREATE TABLE IF NOT EXISTS sentiment_trends (
        user_id TEXT,
        channel_id TEXT,
        sentiment_sum REAL DEFAULT 0,
        message_count INTEGER DEFAULT 0,
        PRIMARY KEY(user_id, channel_id)
    )
    """,
    """
    CREATE TABLE IF NOT EXISTS themes (
        user_id TEXT,
        channel_id TEXT,
        theme TEXT,
        updated TIMESTAMP DEFAULT CURRENT_TIMESTAMP,
        PRIMARY KEY(user_id, channel_id)
    )
    """,
    """
    CREATE TABLE IF NOT EXISTS user_flags (
        user_id TEXT PRIMARY KEY,
        do_not_mock INTEGER
    )
    """,
    """
    CREATE TABLE IF NOT EXISTS recent_topics (
        topic TEXT PRIMARY KEY,
        last_used TIMESTAMP DEFAULT CURRENT_TIMESTAMP
    )
    """,
]


class DBManager:
    """Lightweight wrapper managing a single aiosqlite connection."""

    def __init__(self, db_path: str = DB_PATH) -> None:
        self.db_path = db_path
        self._db: aiosqlite.Connection | None = None

    async def connect(self) -> None:
        if self._db is None:
            dir_path = os.path.dirname(self.db_path)
            if dir_path:
                os.makedirs(dir_path, exist_ok=True)
            self._db = await aiosqlite.connect(self.db_path)

    async def close(self) -> None:
        if self._db is not None:
            await self._db.close()
            self._db = None

<<<<<<< HEAD
    def _create_table_statements(self) -> list[str]:
        """Return a list of SQL statements used to create required tables."""
        return [
            """
            CREATE TABLE IF NOT EXISTS interactions (
                user_id TEXT,
                target_id TEXT,
                timestamp DATETIME DEFAULT CURRENT_TIMESTAMP
            )
            """,
            """
            CREATE TABLE IF NOT EXISTS relationships (
                source_id TEXT,
                target_id TEXT,
                interaction_count INTEGER DEFAULT 0,
                sentiment_sum REAL DEFAULT 0,
                PRIMARY KEY(source_id, target_id)
            )
            """,
            """
            CREATE TABLE IF NOT EXISTS affinity (
                user_id TEXT PRIMARY KEY,
                score INTEGER DEFAULT 0
            )
            """,
            """
            CREATE TABLE IF NOT EXISTS memories (
                user_id TEXT,
                topic TEXT,
                memory TEXT,
                sentiment_score REAL,
                timestamp DATETIME DEFAULT CURRENT_TIMESTAMP
            )
            """,
            """
            CREATE TABLE IF NOT EXISTS theories (
                subject_id TEXT,
                theory TEXT,
                confidence REAL,
                updated TIMESTAMP DEFAULT CURRENT_TIMESTAMP,
                PRIMARY KEY(subject_id, theory)
            )
            """,
            """
            CREATE TABLE IF NOT EXISTS queued_tasks (
                task_id INTEGER PRIMARY KEY,
                user_id TEXT,
                context TEXT,
                prompt TEXT,
                status TEXT DEFAULT 'pending',
                created TIMESTAMP DEFAULT CURRENT_TIMESTAMP
            )
            """,
            """
            CREATE TABLE IF NOT EXISTS sentiment_trends (
                user_id TEXT,
                channel_id TEXT,
                sentiment_sum REAL DEFAULT 0,
                message_count INTEGER DEFAULT 0,
                PRIMARY KEY(user_id, channel_id)
            )
            """,
            """
            CREATE TABLE IF NOT EXISTS themes (
                user_id TEXT,
                channel_id TEXT,
                theme TEXT,
                updated TIMESTAMP DEFAULT CURRENT_TIMESTAMP,
                PRIMARY KEY(user_id, channel_id)
            )
            """,
            """
            CREATE TABLE IF NOT EXISTS user_flags (
                user_id TEXT PRIMARY KEY,
                do_not_mock INTEGER
            )
            """,
            """
            CREATE TABLE IF NOT EXISTS recent_topics (
                topic TEXT PRIMARY KEY,
                last_used TIMESTAMP DEFAULT CURRENT_TIMESTAMP
            )
            """,
        ]

    async def init_db(self) -> None:
        await self.connect()
        assert self._db
        for stmt in self._create_table_statements():
            await self._db.execute(stmt)
=======
    async def init_db(self) -> None:
        await self.connect()
        assert self._db
        for query in CREATE_TABLE_QUERIES:
            await self._db.execute(query)

>>>>>>> b94c46c5
        await self._db.commit()

    async def log_interaction(
        self,
        user_id: int,
        target_id: int | None = None,
        sentiment_score: float | None = None,
    ) -> None:
        await self.connect()
        assert self._db
        if sentiment_score is not None:
            if not isinstance(sentiment_score, (int, float)):
                raise ValueError("sentiment_score must be numeric")
            if not -1 <= float(sentiment_score) <= 1:
                raise ValueError("sentiment_score out of range")
        await self._db.execute(
            "INSERT INTO interactions (user_id, target_id) VALUES (?, ?)",
            (str(user_id), str(target_id) if target_id is not None else None),
        )
        await self._db.execute(
            """
            INSERT INTO affinity (user_id, score)
            VALUES (?, 1)
            ON CONFLICT(user_id) DO UPDATE SET score=affinity.score + 1
            """,
            (str(user_id),),
        )
        if target_id is not None:
            await self._db.execute(
                """
                INSERT INTO relationships (source_id, target_id, interaction_count, sentiment_sum)
                VALUES (?, ?, 1, ?)
                ON CONFLICT(source_id, target_id) DO UPDATE SET
                    interaction_count=relationships.interaction_count + 1,
                    sentiment_sum=relationships.sentiment_sum + excluded.sentiment_sum
                """,
                (str(user_id), str(target_id), sentiment_score or 0.0),
            )
        await self._db.commit()

    async def recall_user(self, user_id: int):
        await self.connect()
        assert self._db
        async with self._db.execute(
            "SELECT topic, memory FROM memories WHERE user_id= ?",
            (str(user_id),),
        ) as cur:
            return await cur.fetchall()

    async def store_memory(
        self,
        user_id: int,
        memory: str,
        topic: str = "",
        sentiment_score: float | None = None,
    ) -> None:
        if not isinstance(memory, str) or not memory.strip():
            raise ValueError("memory must be a non-empty string")
        if len(memory) > MAX_MEMORY_LENGTH:
            raise ValueError("memory exceeds maximum length")
        if not isinstance(topic, str):
            raise ValueError("topic must be a string")
        if sentiment_score is not None:
            if not isinstance(sentiment_score, (int, float)):
                raise ValueError("sentiment_score must be numeric")
            if not -1 <= float(sentiment_score) <= 1:
                raise ValueError("sentiment_score out of range")

        await self.connect()
        assert self._db
        await self._db.execute(
            "INSERT INTO memories (user_id, topic, memory, sentiment_score) VALUES (?, ?, ?, ?)",
            (str(user_id), topic, memory, sentiment_score),
        )
        if topic:
            await self._db.execute(
                """
                INSERT INTO recent_topics (topic, last_used)
                VALUES (?, CURRENT_TIMESTAMP)
                ON CONFLICT(topic) DO UPDATE SET last_used=CURRENT_TIMESTAMP
                """,
                (topic,),
            )
        await self._db.commit()

    async def store_theory(self, subject_id: int, theory: str, confidence: float) -> None:
        if not isinstance(theory, str) or not theory.strip():
            raise ValueError("theory must be a non-empty string")
        if len(theory) > MAX_THEORY_LENGTH:
            raise ValueError("theory exceeds maximum length")
        if not isinstance(confidence, (int, float)):
            raise ValueError("confidence must be numeric")
        if not 0 <= float(confidence) <= 1:
            raise ValueError("confidence out of range")

        await self.connect()
        assert self._db
        await self._db.execute(
            """
            INSERT INTO theories (subject_id, theory, confidence)
            VALUES (?, ?, ?)
            ON CONFLICT(subject_id, theory) DO UPDATE SET
                confidence=excluded.confidence,
                updated=CURRENT_TIMESTAMP
            """,
            (str(subject_id), theory, confidence),
        )
        await self._db.commit()

    async def get_theories(self, subject_id: int):
        await self.connect()
        assert self._db
        async with self._db.execute(
            "SELECT theory, confidence FROM theories WHERE subject_id=?",
            (str(subject_id),),
        ) as cur:
            return await cur.fetchall()

    async def update_sentiment_trend(
        self,
        user_id: int,
        channel_id: int,
        sentiment_score: float,
    ) -> None:
        if not isinstance(sentiment_score, (int, float)):
            raise ValueError("sentiment_score must be numeric")
        if not -1 <= float(sentiment_score) <= 1:
            raise ValueError("sentiment_score out of range")
        await self.connect()
        assert self._db
        await self._db.execute(
            """
            INSERT INTO sentiment_trends (user_id, channel_id, sentiment_sum, message_count)
            VALUES (?, ?, ?, 1)
            ON CONFLICT(user_id, channel_id) DO UPDATE SET
                sentiment_sum=sentiment_trends.sentiment_sum + excluded.sentiment_sum,
                message_count=sentiment_trends.message_count + 1
            """,
            (str(user_id), str(channel_id), sentiment_score),
        )
        await self._db.commit()

    async def get_sentiment_trend(self, user_id: int, channel_id: int):
        await self.connect()
        assert self._db
        async with self._db.execute(
            "SELECT sentiment_sum, message_count FROM sentiment_trends WHERE user_id=? AND channel_id=?",
            (str(user_id), str(channel_id)),
        ) as cur:
            return await cur.fetchone()

    async def queue_deep_reflection(self, user_id: int, context: dict, prompt: str) -> int:

        if not isinstance(prompt, str) or not prompt.strip():
            raise ValueError("prompt must be a non-empty string")
        if len(prompt) > MAX_PROMPT_LENGTH:
            raise ValueError("prompt exceeds maximum length")
        if not isinstance(context, dict):
            raise ValueError("context must be a dictionary")
        try:
            context_json = json.dumps(context)
        except (TypeError, ValueError) as exc:
            raise ValueError("context is not JSON serializable") from exc

        await self.connect()
        assert self._db
        cur = await self._db.execute(
            "INSERT INTO queued_tasks (user_id, context, prompt) VALUES (?, ?, ?)",
            (str(user_id), context_json, prompt),
        )
        await self._db.commit()
        return cur.lastrowid

    async def list_pending_tasks(self):
        """Return pending reflection tasks."""
        await self.connect()
        assert self._db
        async with self._db.execute(
            "SELECT task_id, user_id, context, prompt FROM queued_tasks WHERE status='pending'"
        ) as cur:
            return await cur.fetchall()

    async def mark_task_done(self, task_id: int) -> None:
        """Mark a queued task as completed."""
        await self.connect()
        assert self._db
        await self._db.execute(
            "UPDATE queued_tasks SET status='done' WHERE task_id=?",
            (task_id,),
        )
        await self._db.commit()

    async def set_do_not_mock(self, user_id: int, flag: bool = True) -> None:
        await self.connect()
        assert self._db
        await self._db.execute(
            """
            INSERT INTO user_flags (user_id, do_not_mock)
            VALUES (?, ?)
            ON CONFLICT(user_id) DO UPDATE SET do_not_mock=excluded.do_not_mock
            """,
            (str(user_id), int(flag)),
        )
        await self._db.commit()

    async def is_do_not_mock(self, user_id: int) -> bool:
        await self.connect()
        assert self._db
        async with self._db.execute(
            "SELECT do_not_mock FROM user_flags WHERE user_id=?",
            (str(user_id),),
        ) as cur:
            row = await cur.fetchone()
            return bool(row[0]) if row else False

    async def adjust_affinity(self, user_id: int, delta: int) -> None:
        await self.connect()
        assert self._db
        await self._db.execute(
            """
            INSERT INTO affinity (user_id, score)
            VALUES (?, ?)
            ON CONFLICT(user_id) DO UPDATE SET score=affinity.score + ?
            """,
            (str(user_id), delta, delta),
        )
        await self._db.commit()

    async def get_affinity(self, user_id: int) -> int:
        await self.connect()
        assert self._db
        async with self._db.execute(
            "SELECT score FROM affinity WHERE user_id=?",
            (str(user_id),),
        ) as cur:
            row = await cur.fetchone()
            return int(row[0]) if row else 0

    async def get_relationship(self, user_id: int, target_id: int):
        await self.connect()
        assert self._db
        async with self._db.execute(
            "SELECT interaction_count, sentiment_sum FROM relationships WHERE source_id=? AND target_id=?",
            (str(user_id), str(target_id)),
        ) as cur:
            return await cur.fetchone()

    async def _get_relationship_avg(self, user_id: int, target_id: int) -> float:
        row = await self.get_relationship(user_id, target_id)
        if not row or not row[0]:
            return 0.0
        count, sentiment_sum = row
        return float(sentiment_sum) / count

    async def get_friendliness(self, user_id: int, target_id: int) -> float:
        avg = await self._get_relationship_avg(user_id, target_id)
        return max(0.0, avg)

    async def get_hostility(self, user_id: int, target_id: int) -> float:
        avg = await self._get_relationship_avg(user_id, target_id)
        return min(0.0, avg)

    async def set_theme(self, user_id: int, channel_id: int, theme: str) -> None:
        if not isinstance(theme, str) or not theme.strip():
            raise ValueError("theme must be a non-empty string")
        await self.connect()
        assert self._db
        await self._db.execute(
            """
            INSERT INTO themes (user_id, channel_id, theme)
            VALUES (?, ?, ?)
            ON CONFLICT(user_id, channel_id) DO UPDATE SET
                theme=excluded.theme,
                updated=CURRENT_TIMESTAMP
            """,
            (str(user_id), str(channel_id), theme),
        )
        await self._db.commit()

    async def get_theme(self, user_id: int, channel_id: int):
        await self.connect()
        assert self._db
        async with self._db.execute(
            "SELECT theme FROM themes WHERE user_id=? AND channel_id=?",
            (str(user_id), str(channel_id)),
        ) as cur:
            row = await cur.fetchone()
            return row[0] if row else None

    async def get_all_sentiment_trends(self):
        await self.connect()
        assert self._db
        async with self._db.execute(
            "SELECT user_id, channel_id, sentiment_sum, message_count FROM sentiment_trends"
        ) as cur:
            return await cur.fetchall()

    async def get_recent_topics(self, limit: int = 3) -> list[str]:
        await self.connect()
        assert self._db
        async with self._db.execute(
            "SELECT topic FROM recent_topics ORDER BY last_used DESC LIMIT ?",
            (limit,),
        ) as cur:
            rows = await cur.fetchall()
            return [r[0] for r in rows]


DEFAULT_DB_PATH = DB_PATH
db_manager = DBManager()
persona_manager = PersonaManager(db_manager)


async def init_db(db_path: str | None = None) -> None:
    """Initialize the database, recreating the manager when the path changes."""
    global db_manager, persona_manager, CURRENT_DB_PATH

    target_path = (
        db_path
        if db_path is not None
        else (DB_PATH if DB_PATH != CURRENT_DB_PATH and db_manager.db_path == CURRENT_DB_PATH else db_manager.db_path)
    )

    if db_manager.db_path != target_path:
        if db_manager._db is not None:
            await db_manager.close()
        db_manager = DBManager(target_path)

    await db_manager.init_db()
    persona_manager = PersonaManager(db_manager)
    CURRENT_DB_PATH = db_manager.db_path


async def log_interaction(
    user_id: int,
    target_id: int | None = None,
    sentiment_score: float | None = None,
) -> None:
    await db_manager.log_interaction(user_id, target_id, sentiment_score=sentiment_score)


async def recall_user(user_id: int):
    return await db_manager.recall_user(user_id)


async def store_memory(
    user_id: int,
    memory: str,
    topic: str = "",
    sentiment_score: float | None = None,
) -> None:
    await db_manager.store_memory(user_id, memory, topic=topic, sentiment_score=sentiment_score)


async def send_to_prism(data: dict) -> None:
    """Send collected data to a Prism endpoint."""
    try:
        async with aiohttp.ClientSession() as session:
            await session.post(PRISM_ENDPOINT, json=data, timeout=5)
    except aiohttp.ClientError as exc:
        logger.warning("ClientError sending data to Prism: %s", exc)
    except asyncio.TimeoutError as exc:
        logger.warning("TimeoutError sending data to Prism: %s", exc)
    except Exception as exc:  # pragma: no cover - unexpected errors
        logger.warning("Failed to send data to Prism: %s", exc)


async def _ensure_nats() -> None:
    """Initialize NATS client and publisher if not already connected."""
    global _nats_client, _js_context, _input_publisher
    if _input_publisher is not None:
        return
    try:
        settings = get_settings()
        _nats_client = await nats.connect(servers=[settings.nats_url])
        _js_context = _nats_client.jetstream()
        _input_publisher = Publisher(_nats_client, _js_context)
    except Exception as exc:  # pragma: no cover - connection issues
        logger.warning("Failed to connect to NATS: %s", exc)
        _input_publisher = None


async def publish_input_received(text: str) -> None:
    """Publish an INPUT_RECEIVED event using NATS JetStream."""
    await _ensure_nats()
    if _input_publisher is None:
        logger.warning("Dropping INPUT_RECEIVED event because NATS publisher is unavailable")

        return
    payload = InputReceivedPayload(
        user_input=text,
        input_id=str(uuid.uuid4()),
        timestamp=discord.utils.utcnow().replace(tzinfo=timezone.utc).isoformat(),
    )
    try:
        await _input_publisher.publish(
            EventSubjects.INPUT_RECEIVED,
            payload,
            use_jetstream=True,
            timeout=5.0,
        )
    except Exception as exc:  # pragma: no cover - publish error
        logger.warning("Failed to publish INPUT_RECEIVED: %s", exc)


async def store_theory(subject_id: int, theory: str, confidence: float) -> None:
    return await db_manager.store_theory(subject_id, theory, confidence)


async def get_theories(subject_id: int):
    return await db_manager.get_theories(subject_id)


async def update_sentiment_trend(
    user_id: int,
    channel_id: int,
    sentiment_score: float,
) -> None:
    await db_manager.update_sentiment_trend(user_id, channel_id, sentiment_score)


async def get_sentiment_trend(user_id: int, channel_id: int):
    return await db_manager.get_sentiment_trend(user_id, channel_id)


async def get_recent_topics(limit: int = 3) -> list[str]:
    return await db_manager.get_recent_topics(limit)


async def queue_deep_reflection(user_id: int, context: dict, prompt: str) -> int:
    return await db_manager.queue_deep_reflection(user_id, context, prompt)


async def set_do_not_mock(user_id: int, flag: bool = True) -> None:
    await db_manager.set_do_not_mock(user_id, flag)


async def is_do_not_mock(user_id: int) -> bool:
    return await db_manager.is_do_not_mock(user_id)


async def adjust_affinity(user_id: int, delta: int) -> None:
    await db_manager.adjust_affinity(user_id, delta)


async def get_affinity(user_id: int) -> int:
    return await db_manager.get_affinity(user_id)


async def get_friendliness(user_id: int, target_id: int) -> float:
    return await db_manager.get_friendliness(user_id, target_id)


async def get_hostility(user_id: int, target_id: int) -> float:
    return await db_manager.get_hostility(user_id, target_id)


async def set_theme(user_id: int, channel_id: int, theme: str) -> None:
    await db_manager.set_theme(user_id, channel_id, theme)


async def get_theme(user_id: int, channel_id: int):
    """Return the last assigned theme for a user/channel pair."""
    return await db_manager.get_theme(user_id, channel_id)


async def assign_themes() -> None:
    """Update the theme for each user/channel based on sentiment trends."""
    rows = await db_manager.get_all_sentiment_trends()
    for user_id, channel_id, ssum, count in rows:
        if not count:
            continue
        avg = ssum / count
        if avg > 0.2:
            theme = "positive"
        elif avg < -0.2:
            theme = "negative"
        else:
            theme = "neutral"
        await db_manager.set_theme(user_id, channel_id, theme)


def generate_reflection(prompt: str) -> str:
    """Return a simple reflection string based on sentiment analysis."""
    polarity = analyze_sentiment(prompt)
    if polarity > 0.1:
        mood = "positive"
    elif polarity < -0.1:
        mood = "negative"
    else:
        mood = "neutral"
    return f"Your message felt {mood}."


async def process_deep_reflections(bot: discord.Client) -> None:
    """Background task to process queued reflections."""
    await bot.wait_until_ready()
    while not bot.is_closed():
        try:
            rows = await db_manager.list_pending_tasks()
            if not rows:
                logger.debug("No queued reflections to process")
            for task_id, user_id, ctx_json, prompt in rows:
                context = json.loads(ctx_json)
                channel = bot.get_channel(int(context.get("channel_id")))
                msg_id = context.get("message_id")
                ref = None
                if channel and msg_id:
                    try:
                        ref = await channel.fetch_message(int(msg_id))
                    except Exception:
                        ref = None
                if channel:
                    await asyncio.sleep(2)
                    reflection = generate_reflection(prompt)
                    logger.info(f"Posting deep reflection for task {task_id}")
                    await channel.send(
                        f"After some thought... {reflection}",
                        reference=ref,
                    )
                await db_manager.mark_task_done(task_id)
            await assign_themes()
            await asyncio.sleep(REFLECTION_CHECK_SECONDS)
        except asyncio.CancelledError:
            logger.info("process_deep_reflections cancelled")
            break


async def process_goals(bot: "SocialGraphBot") -> None:
    """Background task that schedules reminders for queued goals."""
    await bot.wait_until_ready()
    while not bot.is_closed():
        try:
            if bot.scheduler_service is None:
                await asyncio.sleep(1)
                continue

            goal = bot.goal_scheduler.next_goal()
            if goal:
                try:
                    delay_str, message = goal.split(":", 1)
                    delay = int(delay_str)
                except ValueError:
                    logger.warning("Invalid goal format: %s", goal)
                else:
                    when = discord.utils.utcnow().replace(tzinfo=timezone.utc) + timedelta(seconds=delay)
                    bot.scheduler_service.schedule_reminder(message, when, str(uuid.uuid4()))
            await asyncio.sleep(1)
        except asyncio.CancelledError:
            logger.info("process_goals cancelled")
            break


def evaluate_triggers(message: discord.Message) -> List[Tuple[str, float]]:
    """Return a list of (theory, confidence) pairs inferred from a message."""
    theories: List[Tuple[str, float]] = []
    if message.created_at.hour == 2:
        theories.append(("insomniac", 0.7))
    lower = message.content.lower()
    if lower.startswith("i agree") or lower.startswith("you're right"):
        theories.append(("social chameleon", 0.6))
    return theories


async def who_is_active(channel: discord.TextChannel, limit: int = 20):
    """Return sets of bot and human authors and bot timestamps from recent messages."""
    bots = set()
    humans = set()
    bot_times: dict[int, datetime.datetime] = {}
    async for msg in channel.history(limit=limit):
        if msg.author.bot:
            bots.add(msg.author.id)
            bot_times.setdefault(msg.author.id, msg.created_at)
        else:
            humans.add(msg.author.id)
    return bots, humans, bot_times


async def last_human_message_age(channel: discord.TextChannel, limit: int = 50):
    """Return minutes since the most recent human message or ``None`` if none."""
    async for msg in channel.history(limit=limit):
        if not msg.author.bot:
            return (discord.utils.utcnow() - msg.created_at.replace(tzinfo=timezone.utc)).total_seconds() / 60
    return None


async def monitor_channels(bot: discord.Client, channel_id: int) -> None:
    """Monitor a channel and occasionally speak during idle periods."""
    await bot.wait_until_ready()
    channel = bot.get_channel(channel_id)
    if channel is None:
        logger.error("Channel %s does not exist", channel_id)
        return
    while not bot.is_closed():
        try:
            last_message = None
            prev_message = None
            idx = 0
            async for msg in channel.history(limit=2):
                if idx == 0:
                    last_message = msg
                elif idx == 1:
                    prev_message = msg
                idx += 1

            respond_to = None
            send_prompt = False
            if last_message and last_message.author.bot and prev_message and not prev_message.author.bot:
                age = (
                    discord.utils.utcnow() - prev_message.created_at.replace(tzinfo=timezone.utc)
                ).total_seconds() / 60
                if age < PLAYFUL_REPLY_TIMEOUT_MINUTES:
                    await asyncio.sleep(60)
                    continue

            if not last_message:

                send_prompt = True
            else:
                idle_minutes = (
                    discord.utils.utcnow() - last_message.created_at.replace(tzinfo=timezone.utc)
                ).total_seconds() / 60
                if idle_minutes >= IDLE_TIMEOUT_MINUTES:
                    send_prompt = True
                elif BOT_CHAT_ENABLED:
                    bots, humans, _ = await who_is_active(channel)
                    if bots and not humans:
                        age = await last_human_message_age(channel)
                        if age is None or age >= PLAYFUL_REPLY_TIMEOUT_MINUTES:
                            send_prompt = True
                            if last_message.author.bot:
                                respond_to = last_message

            if send_prompt:
                prompt = await generate_idle_response()
                if not prompt:
                    prompt = random.choice(idle_response_candidates)
                async with channel.typing():
                    await asyncio.sleep(random.uniform(3, 10))
                    if respond_to is not None:
                        await channel.send(prompt, reference=respond_to)
                    else:
                        await channel.send(prompt)
            await asyncio.sleep(60)
        except asyncio.CancelledError:
            logger.info("monitor_channels cancelled")
            break


class SocialGraphBot(discord.Client):
    """Discord bot that records interactions and demonstrates simple awareness."""

    def __init__(self, *args, monitor_channel_id: int, **kwargs):
        intents = discord.Intents.default()
        intents.message_content = True
        intents.members = True
        intents.presences = True
        super().__init__(*args, intents=intents, **kwargs)
        self.monitor_channel_id = monitor_channel_id
        self._bg_tasks: list[asyncio.Task] = []
        self.goal_scheduler = GoalScheduler()
        self.scheduler_service: SchedulerService | None = None

    async def setup_hook(self) -> None:
        await db_manager.connect()
        await init_db()

        self._bg_tasks.append(self.loop.create_task(monitor_channels(self, self.monitor_channel_id)))
        self._bg_tasks.append(self.loop.create_task(process_deep_reflections(self)))
        self._bg_tasks.append(self.loop.create_task(process_goals(self)))

    async def on_ready(self) -> None:
        """Log basic information once the bot connects."""
        logger.info("Logged in as %s (%s)", self.user.name, self.user.id)

    async def on_message(self, message: discord.Message) -> None:
        if message.author == self.user:
            return

        sentiment_score = analyze_sentiment(message.content)
        topic = "message" if abs(sentiment_score) > SENTIMENT_THRESHOLD else ""
        await store_memory(
            message.author.id,
            message.content,
            topic=topic,
            sentiment_score=sentiment_score,
        )
        await update_sentiment_trend(message.author.id, message.channel.id, sentiment_score)

        result = await who_is_active(message.channel)
        if len(result) == 3:
            bots, _, bot_times = result
        else:
            bots, _ = result
            bot_times = {}
        now = discord.utils.utcnow()
        user_id = self.user.id if self.user else None
        for bot_id, ts in bot_times.items():
            if user_id is None or bot_id != user_id:
                age = (now - ts.replace(tzinfo=timezone.utc)).total_seconds() / 60
                if age < PLAYFUL_REPLY_TIMEOUT_MINUTES:
                    return

        if len(bots) > MAX_BOT_SPEAKERS and self.user not in message.mentions:
            # Too many bots talking and we're not addressed directly
            return

        async with message.channel.typing():
            await asyncio.sleep(random.uniform(1, 3))
            if hasattr(message.channel, "history"):
                async for recent in message.channel.history(limit=1):
                    if recent.id != message.id and getattr(recent.author, "bot", False):
                        return
            persona = await persona_manager.get_persona(message.author.id)
            reply = random.choice(PERSONA_REPLIES.get(persona, PERSONA_REPLIES["snarky"]))
            await message.channel.send(reply)

        # Log the interaction
        await log_interaction(message.author.id, message.channel.id)

        # Publish event and forward to Prism
        await publish_input_received(message.content)

        await send_to_prism(
            {
                "user_id": str(message.author.id),
                "channel_id": str(message.channel.id),
                "content": message.content,
            }
        )

        if any(phrase in message.content.lower() for phrase in BULLYING_PHRASES):
            if not await is_do_not_mock(message.author.id):
                sarcastic = random.choice(
                    [
                        "Oh, how original.",
                        "Wow, such eloquence.",
                        "Tell us how you really feel!",
                    ]
                )
                async with message.channel.typing():
                    await asyncio.sleep(random.uniform(1, 2))
                    await message.channel.send(sarcastic)

        memories = await recall_user(message.author.id)
        if memories:
            logger.info(f"Recalling memories for {message.author.id}: {memories}")

        for theory, conf in evaluate_triggers(message):
            await store_theory(message.author.id, theory, conf)

        await queue_deep_reflection(
            message.author.id,
            {"channel_id": message.channel.id, "message_id": message.id},
            message.content,
        )

        if hasattr(self, "process_commands"):
            await self.process_commands(message)

    async def close(self) -> None:
        """Cancel background tasks and close external connections."""
        for task in self._bg_tasks:
            task.cancel()
        await asyncio.gather(*self._bg_tasks, return_exceptions=True)
        self._bg_tasks.clear()
        if self.scheduler_service is not None:
            await self.scheduler_service.stop()
            self.scheduler_service = None
        await db_manager.close()
        global _nats_client, _js_context, _input_publisher
        if _nats_client is not None and not _nats_client.is_closed:
            await _nats_client.close()
        _nats_client = None
        _js_context = None
        _input_publisher = None
        await super().close()


def run(token: str, monitor_channel_id: int) -> None:
    """Run the SocialGraphBot."""
    bot = SocialGraphBot(monitor_channel_id=monitor_channel_id)
    bot.run(token)


if __name__ == "__main__":
    from deepthought.config import load_bot_env

    env = load_bot_env()
    run(env.DISCORD_TOKEN, env.MONITOR_CHANNEL)<|MERGE_RESOLUTION|>--- conflicted
+++ resolved
@@ -10,41 +10,9 @@
 from datetime import timedelta, timezone
 from typing import List, Tuple
 
-<<<<<<< HEAD
 import aiohttp
 import aiosqlite
 
-=======
-from deepthought.goal_scheduler import GoalScheduler
-from deepthought.services.file_graph_dal import FileGraphDAL
-from deepthought.graph.connector import GraphConnector
-from deepthought.graph.dal import GraphDAL
-from typing import TYPE_CHECKING
-
-if TYPE_CHECKING:  # pragma: no cover - for type hints only
-    from deepthought.services.scheduler import SchedulerService
-
-import aiohttp
-import aiosqlite
-
-if "sentence_transformers" not in sys.modules:
-    st = types.ModuleType("sentence_transformers")
-
-    class DummyModel:
-        def __init__(self, *args, **kwargs):
-            pass
-
-        def encode(self, text, convert_to_numpy=True):
-            import numpy as np
-
-            return np.array([len(text)], dtype=float)
-
-    st.SentenceTransformer = DummyModel
-    st.util = types.SimpleNamespace(cos_sim=lambda a, b: [[0.0]])
-    sys.modules["sentence_transformers"] = st
-    sys.modules["sentence_transformers.util"] = st.util
-
->>>>>>> b94c46c5
 from deepthought.goal_scheduler import GoalScheduler
 from deepthought.graph.connector import GraphConnector
 from deepthought.graph.dal import GraphDAL
@@ -215,21 +183,11 @@
     reason.
     """
     try:
-<<<<<<< HEAD
         gen_prompt = prompt or os.getenv("IDLE_GENERATOR_PROMPT", "Say something to spark conversation.")
         topics = await get_recent_topics(3)
         if topics:
             gen_prompt = ", ".join(topics) + ": " + gen_prompt
-=======
-        gen_prompt = prompt or os.getenv(
-            "IDLE_GENERATOR_PROMPT", "Say something to spark conversation."
-        )
-        if prompt is None and "IDLE_GENERATOR_PROMPT" not in os.environ:
-            topics = await get_recent_topics(3)
-            if topics:
-                gen_prompt = ", ".join(topics) + ": " + gen_prompt
-
->>>>>>> b94c46c5
+
 
         generator = _get_idle_generator()
         outputs = await asyncio.to_thread(
@@ -357,7 +315,6 @@
             await self._db.close()
             self._db = None
 
-<<<<<<< HEAD
     def _create_table_statements(self) -> list[str]:
         """Return a list of SQL statements used to create required tables."""
         return [
@@ -448,14 +405,7 @@
         assert self._db
         for stmt in self._create_table_statements():
             await self._db.execute(stmt)
-=======
-    async def init_db(self) -> None:
-        await self.connect()
-        assert self._db
-        for query in CREATE_TABLE_QUERIES:
-            await self._db.execute(query)
-
->>>>>>> b94c46c5
+
         await self._db.commit()
 
     async def log_interaction(
