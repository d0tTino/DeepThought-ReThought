import asyncio
import json
import logging
import os
import random
from datetime import timezone
from typing import List, Tuple

import aiohttp
import aiosqlite
import discord
from textblob import TextBlob

logger = logging.getLogger(__name__)

DB_PATH = "social_graph.db"

# Configuration values
MAX_BOT_SPEAKERS = int(os.getenv("MAX_BOT_SPEAKERS", "2"))
IDLE_TIMEOUT_MINUTES = int(os.getenv("IDLE_TIMEOUT_MINUTES", "5"))
REFLECTION_CHECK_SECONDS = int(os.getenv("REFLECTION_CHECK_SECONDS", "300"))
SENTIMENT_THRESHOLD = float(os.getenv("SENTIMENT_THRESHOLD", "0.3"))

# Candidate prompts used when the bot speaks after a period of silence
idle_response_candidates = [
    "Ever feel like everyone vanished?",
    "I'm still here if anyone wants to chat!",
    "Silence can be golden, but conversation is better.",
]

# Simple list of phrases considered bullying
BULLYING_PHRASES = ["idiot", "stupid", "loser", "dumb", "ugly"]


async def init_db():
    """Initialize the SQLite database for tracking interactions and memories."""
    async with aiosqlite.connect(DB_PATH) as db:
        await db.execute(
            """
            CREATE TABLE IF NOT EXISTS interactions (
                user_id TEXT,
                target_id TEXT,
                timestamp DATETIME DEFAULT CURRENT_TIMESTAMP
            )
            """
        )
        await db.execute(
            """
            CREATE TABLE IF NOT EXISTS memories (
                user_id TEXT,
                topic TEXT,
                memory TEXT,
                sentiment_score REAL,
                timestamp DATETIME DEFAULT CURRENT_TIMESTAMP
            )
            """
        )
        await db.execute(
            """
            CREATE TABLE IF NOT EXISTS theories (
                subject_id TEXT,
                theory TEXT,
                confidence REAL,
                updated TIMESTAMP DEFAULT CURRENT_TIMESTAMP,
                PRIMARY KEY(subject_id, theory)
            )
            """
        )
        await db.execute(
            """
            CREATE TABLE IF NOT EXISTS queued_tasks (
                task_id INTEGER PRIMARY KEY,
                user_id TEXT,
                context TEXT,
                prompt TEXT,
                status TEXT DEFAULT 'pending',
                created TIMESTAMP DEFAULT CURRENT_TIMESTAMP
            )
            """
        )
        await db.execute(
            """
<<<<<<< HEAD
            CREATE TABLE IF NOT EXISTS sentiment_trends (
                user_id TEXT,
                channel_id TEXT,
                sentiment_sum REAL DEFAULT 0,
                message_count INTEGER DEFAULT 0,
                PRIMARY KEY(user_id, channel_id)
=======
            CREATE TABLE IF NOT EXISTS user_flags (
                user_id TEXT PRIMARY KEY,
                do_not_mock INTEGER DEFAULT 0
>>>>>>> f289316a
            )
            """
        )
        await db.commit()


async def log_interaction(user_id: int, target_id: int) -> None:
    """Insert a user interaction record into the database."""
    async with aiosqlite.connect(DB_PATH) as db:
        await db.execute(
            "INSERT INTO interactions (user_id, target_id) VALUES (?, ?)",
            (str(user_id), str(target_id)),
        )
        await db.commit()


async def recall_user(user_id: int):
    """Retrieve memories for a given user."""
    async with aiosqlite.connect(DB_PATH) as db:
        async with db.execute("SELECT topic, memory FROM memories WHERE user_id = ?", (str(user_id),)) as cur:
            return await cur.fetchall()


async def store_memory(
    user_id: int,
    memory: str,
    topic: str = "",
    sentiment_score: float | None = None,
) -> None:
    """Persist a memory snippet."""

    async with aiosqlite.connect(DB_PATH) as db:
        await db.execute(
            "INSERT INTO memories (user_id, topic, memory, sentiment_score) VALUES (?, ?, ?, ?)",
            (str(user_id), topic, memory, sentiment_score),
        )
        await db.commit()


async def send_to_prism(data: dict) -> None:
    """Send collected data to a Prism endpoint."""
    try:
        async with aiohttp.ClientSession() as session:
            await session.post("http://localhost:5000/receive_data", json=data, timeout=5)
    except Exception as exc:
        logger.warning("Failed to send data to Prism: %s", exc)


async def store_theory(subject_id: int, theory: str, confidence: float) -> None:
    """Persist an inferred theory about a user."""
    async with aiosqlite.connect(DB_PATH) as db:
        await db.execute(
            """
            INSERT INTO theories (subject_id, theory, confidence)
            VALUES (?, ?, ?)
            ON CONFLICT(subject_id, theory) DO UPDATE SET
                confidence=excluded.confidence,
                updated=CURRENT_TIMESTAMP
            """,
            (str(subject_id), theory, confidence),
        )
        await db.commit()


async def get_theories(subject_id: int):
    """Retrieve stored theories about a subject."""
    async with aiosqlite.connect(DB_PATH) as db:
        async with db.execute(
            "SELECT theory, confidence FROM theories WHERE subject_id=?",
            (str(subject_id),),
        ) as cur:
            return await cur.fetchall()


async def update_sentiment_trend(
    user_id: int,
    channel_id: int,
    sentiment_score: float,
) -> None:
    """Update cumulative sentiment metrics for a user and channel."""
    async with aiosqlite.connect(DB_PATH) as db:
        await db.execute(
            """
            INSERT INTO sentiment_trends (user_id, channel_id, sentiment_sum, message_count)
            VALUES (?, ?, ?, 1)
            ON CONFLICT(user_id, channel_id) DO UPDATE SET
                sentiment_sum=sentiment_trends.sentiment_sum + excluded.sentiment_sum,
                message_count=sentiment_trends.message_count + 1
            """,
            (str(user_id), str(channel_id), sentiment_score),
        )
        await db.commit()


async def get_sentiment_trend(user_id: int, channel_id: int):
    """Retrieve cumulative sentiment statistics."""
    async with aiosqlite.connect(DB_PATH) as db:
        async with db.execute(
            "SELECT sentiment_sum, message_count FROM sentiment_trends WHERE user_id=? AND channel_id=?",
            (str(user_id), str(channel_id)),
        ) as cur:
            return await cur.fetchone()


async def queue_deep_reflection(user_id: int, context: dict, prompt: str) -> int:
    """Add a deep reflection task to the queue."""
    async with aiosqlite.connect(DB_PATH) as db:
        cur = await db.execute(
            "INSERT INTO queued_tasks (user_id, context, prompt) VALUES (?, ?, ?)",
            (str(user_id), json.dumps(context), prompt),
        )
        await db.commit()
        return cur.lastrowid


async def set_do_not_mock(user_id: int, flag: bool = True) -> None:
    """Set or unset the do_not_mock flag for a user."""
    async with aiosqlite.connect(DB_PATH) as db:
        await db.execute(
            """
            INSERT INTO user_flags (user_id, do_not_mock)
            VALUES (?, ?)
            ON CONFLICT(user_id) DO UPDATE SET do_not_mock=excluded.do_not_mock
            """,
            (str(user_id), int(flag)),
        )
        await db.commit()


async def is_do_not_mock(user_id: int) -> bool:
    """Return True if the user is protected from mock replies."""
    async with aiosqlite.connect(DB_PATH) as db:
        async with db.execute(
            "SELECT do_not_mock FROM user_flags WHERE user_id=?",
            (str(user_id),),
        ) as cur:
            row = await cur.fetchone()
            return bool(row[0]) if row else False


def generate_reflection(prompt: str) -> str:
    """Return a simple reflection string based on sentiment analysis."""
    blob = TextBlob(prompt)
    polarity = blob.sentiment.polarity
    if polarity > 0.1:
        mood = "positive"
    elif polarity < -0.1:
        mood = "negative"
    else:
        mood = "neutral"
    return f"Your message felt {mood}."


async def process_deep_reflections(bot: discord.Client) -> None:
    """Background task to process queued reflections."""
    await bot.wait_until_ready()
    while not bot.is_closed():
        async with aiosqlite.connect(DB_PATH) as db:
            async with db.execute(
                "SELECT task_id, user_id, context, prompt FROM queued_tasks WHERE status='pending'"
            ) as cur:
                rows = await cur.fetchall()
            if not rows:
                logger.debug("No queued reflections to process")
            for task_id, user_id, ctx_json, prompt in rows:
                context = json.loads(ctx_json)
                channel = bot.get_channel(int(context.get("channel_id")))
                msg_id = context.get("message_id")
                ref = None
                if channel and msg_id:
                    try:
                        ref = await channel.fetch_message(int(msg_id))
                    except Exception:
                        ref = None
                if channel:
                    await asyncio.sleep(2)
                    reflection = generate_reflection(prompt)
                    logger.info(f"Posting deep reflection for task {task_id}")
                    await channel.send(
                        f"After some thought... {reflection}",
                        reference=ref,
                    )
                await db.execute(
                    "UPDATE queued_tasks SET status='done' WHERE task_id=?",
                    (task_id,),
                )
            await db.commit()
        await asyncio.sleep(REFLECTION_CHECK_SECONDS)


def evaluate_triggers(message: discord.Message) -> List[Tuple[str, float]]:
    """Return a list of (theory, confidence) pairs inferred from a message."""
    theories: List[Tuple[str, float]] = []
    if message.created_at.hour == 2:
        theories.append(("insomniac", 0.7))
    lower = message.content.lower()
    if lower.startswith("i agree") or lower.startswith("you're right"):
        theories.append(("social chameleon", 0.6))
    return theories


async def who_is_active(channel: discord.TextChannel, limit: int = 20):
    """Return sets of bot and human authors from recent messages."""
    bots = set()
    humans = set()
    async for msg in channel.history(limit=limit):
        if msg.author.bot:
            bots.add(msg.author.id)
        else:
            humans.add(msg.author.id)
    return bots, humans


async def monitor_channels(bot: discord.Client, channel_id: int) -> None:
    """Monitor a channel and occasionally speak during idle periods."""
    await bot.wait_until_ready()
    channel = bot.get_channel(channel_id)
    while not bot.is_closed():
        last_message = None
        async for msg in channel.history(limit=1):
            last_message = msg
            break

        if not last_message:
            prompt = random.choice(idle_response_candidates)
            async with channel.typing():
                await asyncio.sleep(random.uniform(3, 10))
                await channel.send(prompt)
        else:
            idle_minutes = (
                discord.utils.utcnow() - last_message.created_at.replace(tzinfo=timezone.utc)
            ).total_seconds() / 60
            if idle_minutes >= IDLE_TIMEOUT_MINUTES:
                prompt = random.choice(idle_response_candidates)
                async with channel.typing():
                    await asyncio.sleep(random.uniform(3, 10))
                    await channel.send(prompt)
        await asyncio.sleep(60)


class SocialGraphBot(discord.Client):
    """Discord bot that records interactions and demonstrates simple awareness."""

    def __init__(self, *args, monitor_channel_id: int, **kwargs):
        intents = discord.Intents.default()
        intents.message_content = True
        super().__init__(*args, intents=intents, **kwargs)
        self.monitor_channel_id = monitor_channel_id

    async def setup_hook(self) -> None:
        await init_db()
        self.loop.create_task(monitor_channels(self, self.monitor_channel_id))
        self.loop.create_task(process_deep_reflections(self))

    async def on_message(self, message: discord.Message) -> None:
        if message.author == self.user:
            return

        sentiment_score = TextBlob(message.content).sentiment.polarity
        topic = "message" if abs(sentiment_score) > SENTIMENT_THRESHOLD else ""
        await store_memory(
            message.author.id,
            message.content,
            topic=topic,
            sentiment_score=sentiment_score,
        )
        await update_sentiment_trend(message.author.id, message.channel.id, sentiment_score)

        bots, _ = await who_is_active(message.channel)
        if len(bots) > MAX_BOT_SPEAKERS and self.user not in message.mentions:
            # Too many bots talking and we're not addressed directly
            return

        # Log the interaction
        await log_interaction(message.author.id, message.channel.id)

        async with message.channel.typing():
            await asyncio.sleep(random.uniform(1, 3))
            await message.channel.send("I'm pondering your message...")

        await send_to_prism(
            {
                "user_id": str(message.author.id),
                "channel_id": str(message.channel.id),
                "content": message.content,
            }
        )

        if any(phrase in message.content.lower() for phrase in BULLYING_PHRASES):
            if not await is_do_not_mock(message.author.id):
                sarcastic = random.choice(
                    [
                        "Oh, how original.",
                        "Wow, such eloquence.",
                        "Tell us how you really feel!",
                    ]
                )
                async with message.channel.typing():
                    await asyncio.sleep(random.uniform(1, 2))
                    await message.channel.send(sarcastic)

        memories = await recall_user(message.author.id)
        if memories:
            logger.info(f"Recalling memories for {message.author.id}: {memories}")

        for theory, conf in evaluate_triggers(message):
            await store_theory(message.author.id, theory, conf)
            await message.channel.send("Some patterns... are best left unspoken.")

        await queue_deep_reflection(
            message.author.id,
            {"channel_id": message.channel.id, "message_id": message.id},
            message.content,
        )

        if hasattr(self, "process_commands"):
            await self.process_commands(message)


def run(token: str, monitor_channel_id: int) -> None:
    """Run the SocialGraphBot."""
    bot = SocialGraphBot(monitor_channel_id=monitor_channel_id)
    bot.run(token)


if __name__ == "__main__":
    import os

    token = os.getenv("DISCORD_TOKEN")
    channel_id = int(os.getenv("MONITOR_CHANNEL", "0"))
    if not token or channel_id == 0:
        print("Please set DISCORD_TOKEN and MONITOR_CHANNEL environment variables.")
    else:
        run(token, channel_id)<|MERGE_RESOLUTION|>--- conflicted
+++ resolved
@@ -80,18 +80,13 @@
         )
         await db.execute(
             """
-<<<<<<< HEAD
             CREATE TABLE IF NOT EXISTS sentiment_trends (
                 user_id TEXT,
                 channel_id TEXT,
                 sentiment_sum REAL DEFAULT 0,
                 message_count INTEGER DEFAULT 0,
                 PRIMARY KEY(user_id, channel_id)
-=======
-            CREATE TABLE IF NOT EXISTS user_flags (
-                user_id TEXT PRIMARY KEY,
-                do_not_mock INTEGER DEFAULT 0
->>>>>>> f289316a
+
             )
             """
         )
