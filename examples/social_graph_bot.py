import asyncio
import json
import logging
import os
import random
import uuid
from datetime import timedelta, timezone
from typing import List, Tuple

from deepthought.goal_scheduler import GoalScheduler
from deepthought.services.scheduler import SchedulerService
from deepthought.services.file_graph_dal import FileGraphDAL
from deepthought.graph.connector import GraphConnector
from deepthought.graph.dal import GraphDAL

import aiohttp
import aiosqlite

try:
    import discord
except Exception:  # pragma: no cover - optional dependency
    from datetime import datetime
    from datetime import timezone as dt_timezone
    from types import SimpleNamespace

    class _DummyUtils(SimpleNamespace):
        @staticmethod
        def utcnow():
            return datetime.now(dt_timezone.utc)

    class Client:
        async def wait_until_ready(self) -> None:  # pragma: no cover - stub
            return None

        def get_channel(self, _cid):  # pragma: no cover - stub
            return None

        def is_closed(self) -> bool:  # pragma: no cover - stub
            return True

    class Message(SimpleNamespace):  # pragma: no cover - stub
        pass

    class TextChannel(SimpleNamespace):  # pragma: no cover - stub
        async def history(self, *args, **kwargs):
            if False:
                yield  # pragma: no cover - stub

    class Intents(SimpleNamespace):
        @classmethod
        def default(cls):
            return cls()

    discord = SimpleNamespace(
        Client=Client,
        Message=Message,
        TextChannel=TextChannel,
        Intents=Intents,
        utils=_DummyUtils,
    )

import nats
from nats.aio.client import Client as NATS
from nats.js.client import JetStreamContext

SENTIMENT_BACKEND = os.getenv("SENTIMENT_BACKEND", "textblob").lower()
if SENTIMENT_BACKEND == "vader":
    from vaderSentiment.vaderSentiment import SentimentIntensityAnalyzer

    _sentiment = SentimentIntensityAnalyzer()

    def analyze_sentiment(text: str) -> float:
        """Return the compound sentiment score using VADER."""
        return _sentiment.polarity_scores(text)["compound"]

else:
    from textblob import TextBlob

    def analyze_sentiment(text: str) -> float:
        """Return the sentiment polarity using TextBlob."""
        return TextBlob(text).sentiment.polarity


try:
    from deepthought.config import get_settings
    from deepthought.eda.events import EventSubjects, InputReceivedPayload
    from deepthought.eda.publisher import Publisher
except Exception:  # pragma: no cover - optional dependency
    from types import SimpleNamespace

    def get_settings():
        return SimpleNamespace(nats_url="nats://localhost:4222")

    class EventSubjects(SimpleNamespace):
        INPUT_RECEIVED = "dtr.input.received"

    class InputReceivedPayload:
        def __init__(self, **kwargs):
            self.__dict__.update(kwargs)

        def to_json(self) -> str:
            return "{}"

    class Publisher:
        def __init__(self, *args, **kwargs) -> None:
            self._nc = None

        async def publish(self, *args, **kwargs) -> None:
            return None


logger = logging.getLogger(__name__)
logging.basicConfig(
    level=logging.INFO, format="%(asctime)s - %(name)s - %(levelname)s - %(message)s"
)

DB_PATH = os.getenv("SOCIAL_GRAPH_DB", "social_graph.db")
CURRENT_DB_PATH = DB_PATH


# Endpoint for forwarding collected data
PRISM_ENDPOINT = os.getenv("PRISM_ENDPOINT", "http://localhost:5000/receive_data")

# NATS configuration for publishing events
NATS_URL = os.getenv("NATS_URL", "nats://localhost:4222")
_nats_client: nats.aio.client.Client | None = None
_js_context: JetStreamContext | None = None
_input_publisher: Publisher | None = None

# Configuration values
MAX_BOT_SPEAKERS = int(os.getenv("MAX_BOT_SPEAKERS", "2"))
IDLE_TIMEOUT_MINUTES = int(os.getenv("IDLE_TIMEOUT_MINUTES", "5"))
PLAYFUL_REPLY_TIMEOUT_MINUTES = int(os.getenv("PLAYFUL_REPLY_TIMEOUT_MINUTES", "5"))
REFLECTION_CHECK_SECONDS = int(os.getenv("REFLECTION_CHECK_SECONDS", "300"))
SENTIMENT_THRESHOLD = float(os.getenv("SENTIMENT_THRESHOLD", "0.3"))

# Optional bot-to-bot chatter configuration
# Accepts values like "true", "1", or "yes" (case-insensitive)
BOT_CHAT_ENABLED = os.getenv("BOT_CHAT_ENABLED", "false").lower() in {
    "true",
    "1",
    "yes",
}

# Candidate prompts used when the bot speaks after a period of silence
idle_response_candidates = [
    "Ever feel like everyone vanished?",
    "I'm still here if anyone wants to chat!",
    "Silence can be golden, but conversation is better.",
]

# -----------------------------
# Idle text generation helpers
# -----------------------------
_idle_text_generator = None


def _get_idle_generator():
    """Return a cached HuggingFace text-generation pipeline."""
    global _idle_text_generator
    if _idle_text_generator is None:
        from transformers import pipeline

        model_name = os.getenv("IDLE_MODEL_NAME", "distilgpt2")
        _idle_text_generator = pipeline("text-generation", model=model_name)
    return _idle_text_generator


async def generate_idle_response(prompt: str | None = None) -> str | None:
    """Generate a prompt to send when the channel has been idle.

    The seed text can be provided via ``prompt`` or the ``IDLE_GENERATOR_PROMPT``
    environment variable. ``None`` is returned if generation fails for any
    reason.
    """
    try:
<<<<<<< HEAD
        gen_prompt = prompt or os.getenv(
            "IDLE_GENERATOR_PROMPT", "Say something to spark conversation."
        )
        topics = await get_recent_topics(3)
        if topics:
            gen_prompt = ", ".join(topics) + ": " + gen_prompt
=======
        if prompt:
            gen_prompt = prompt
        else:
            gen_prompt = os.getenv(
                "IDLE_GENERATOR_PROMPT", "Say something to spark conversation."
            )
            if "IDLE_GENERATOR_PROMPT" not in os.environ:
                topics = await get_recent_topics()
                if topics:
                    gen_prompt += " Topics: " + ", ".join(topics)
>>>>>>> 0d9ca88e

        generator = _get_idle_generator()
        outputs = await asyncio.to_thread(
            generator,
            gen_prompt,
            max_new_tokens=20,
            num_return_sequences=1,
        )

        text = outputs[0]["generated_text"].strip()
        return text
    except Exception:  # pragma: no cover - optional dependency or runtime error
        logger.exception("Idle text generation failed")
        return None


# Simple list of phrases considered bullying
BULLYING_PHRASES = ["idiot", "stupid", "loser", "dumb", "ugly"]

# Limits used when validating inputs
MAX_MEMORY_LENGTH = 1000
MAX_THEORY_LENGTH = 256
MAX_PROMPT_LENGTH = 2000


class DBManager:
    """Lightweight wrapper managing a single aiosqlite connection."""

    def __init__(self, db_path: str = DB_PATH) -> None:
        self.db_path = db_path
        self._db: aiosqlite.Connection | None = None

    async def connect(self) -> None:
        if self._db is None:
            dir_path = os.path.dirname(self.db_path)
            if dir_path:
                os.makedirs(dir_path, exist_ok=True)
            self._db = await aiosqlite.connect(self.db_path)

    async def close(self) -> None:
        if self._db is not None:
            await self._db.close()
            self._db = None

    async def init_db(self) -> None:
        await self.connect()
        assert self._db
        await self._db.execute(
            """
            CREATE TABLE IF NOT EXISTS interactions (
                user_id TEXT,
                target_id TEXT,
                timestamp DATETIME DEFAULT CURRENT_TIMESTAMP
            )
            """
        )
        await self._db.execute(
            """
            CREATE TABLE IF NOT EXISTS affinity (
                user_id TEXT PRIMARY KEY,
                score INTEGER DEFAULT 0
            )
            """
        )
        await self._db.execute(
            """
<<<<<<< HEAD
            CREATE TABLE IF NOT EXISTS relationships (
                source_id TEXT,
                target_id TEXT,
                interaction_count INTEGER DEFAULT 0,
                sentiment_sum REAL DEFAULT 0,
                PRIMARY KEY(source_id, target_id)
            )
            """
        )
        await self._db.execute(
            """
=======
>>>>>>> 0d9ca88e
            CREATE TABLE IF NOT EXISTS memories (
                user_id TEXT,
                topic TEXT,
                memory TEXT,
                sentiment_score REAL,
                timestamp DATETIME DEFAULT CURRENT_TIMESTAMP
            )
            """
        )
        await self._db.execute(
            """
            CREATE TABLE IF NOT EXISTS theories (
                subject_id TEXT,
                theory TEXT,
                confidence REAL,
                updated TIMESTAMP DEFAULT CURRENT_TIMESTAMP,
                PRIMARY KEY(subject_id, theory)
            )
            """
        )
        await self._db.execute(
            """
            CREATE TABLE IF NOT EXISTS queued_tasks (
                task_id INTEGER PRIMARY KEY,
                user_id TEXT,
                context TEXT,
                prompt TEXT,
                status TEXT DEFAULT 'pending',
                created TIMESTAMP DEFAULT CURRENT_TIMESTAMP
            )
            """
        )
        await self._db.execute(
            """
            CREATE TABLE IF NOT EXISTS sentiment_trends (
                user_id TEXT,
                channel_id TEXT,
                sentiment_sum REAL DEFAULT 0,
                message_count INTEGER DEFAULT 0,
                PRIMARY KEY(user_id, channel_id)

            )
            """
        )
        await self._db.execute(
            """
            CREATE TABLE IF NOT EXISTS themes (
                user_id TEXT,
                channel_id TEXT,
                theme TEXT,
                updated TIMESTAMP DEFAULT CURRENT_TIMESTAMP,
                PRIMARY KEY(user_id, channel_id)
            )
            """
        )
        await self._db.execute(
            """
            CREATE TABLE IF NOT EXISTS user_flags (
                user_id TEXT PRIMARY KEY,
                do_not_mock INTEGER
            )
            """
        )
        await self._db.execute(
            """
            CREATE TABLE IF NOT EXISTS recent_topics (
                topic TEXT PRIMARY KEY,
                last_used TIMESTAMP DEFAULT CURRENT_TIMESTAMP

            )
            """
        )
        await self._db.execute(
            """
            CREATE TABLE IF NOT EXISTS affinity (
                user_id TEXT PRIMARY KEY,
                score INTEGER DEFAULT 0
            )
            """
        )
        await self._db.commit()

    async def log_interaction(
        self,
        user_id: int,
        target_id: int | None = None,
        sentiment_score: float | None = None,
    ) -> None:
        await self.connect()
        assert self._db
        if sentiment_score is not None:
            if not isinstance(sentiment_score, (int, float)):
                raise ValueError("sentiment_score must be numeric")
            if not -1 <= float(sentiment_score) <= 1:
                raise ValueError("sentiment_score out of range")
        await self._db.execute(
            "INSERT INTO interactions (user_id, target_id) VALUES (?, ?)",
            (str(user_id), str(target_id) if target_id is not None else None),
        )
        await self._db.execute(
            """
            INSERT INTO affinity (user_id, score)
            VALUES (?, 1)
            ON CONFLICT(user_id) DO UPDATE SET score=affinity.score + 1
            """,
            (str(user_id),),
        )
        if target_id is not None:
            await self._db.execute(
                """
                INSERT INTO relationships (source_id, target_id, interaction_count, sentiment_sum)
                VALUES (?, ?, 1, ?)
                ON CONFLICT(source_id, target_id) DO UPDATE SET
                    interaction_count=relationships.interaction_count + 1,
                    sentiment_sum=relationships.sentiment_sum + excluded.sentiment_sum
                """,
                (str(user_id), str(target_id), sentiment_score or 0.0),
            )
        await self._db.commit()

    async def recall_user(self, user_id: int):
        await self.connect()
        assert self._db
        async with self._db.execute(
            "SELECT topic, memory FROM memories WHERE user_id= ?",
            (str(user_id),),
        ) as cur:
            return await cur.fetchall()

    async def store_memory(
        self,
        user_id: int,
        memory: str,
        topic: str = "",
        sentiment_score: float | None = None,
    ) -> None:
        if not isinstance(memory, str) or not memory.strip():
            raise ValueError("memory must be a non-empty string")
        if len(memory) > MAX_MEMORY_LENGTH:
            raise ValueError("memory exceeds maximum length")
        if not isinstance(topic, str):
            raise ValueError("topic must be a string")
        if sentiment_score is not None:
            if not isinstance(sentiment_score, (int, float)):
                raise ValueError("sentiment_score must be numeric")
            if not -1 <= float(sentiment_score) <= 1:
                raise ValueError("sentiment_score out of range")

        await self.connect()
        assert self._db
        await self._db.execute(
            "INSERT INTO memories (user_id, topic, memory, sentiment_score) VALUES (?, ?, ?, ?)",
            (str(user_id), topic, memory, sentiment_score),
        )
        if topic:
            await self._db.execute(
                """
                INSERT INTO recent_topics (topic, last_used)
                VALUES (?, CURRENT_TIMESTAMP)
                ON CONFLICT(topic) DO UPDATE SET last_used=CURRENT_TIMESTAMP
                """,
                (topic,),
            )
        await self._db.commit()

    async def store_theory(
        self, subject_id: int, theory: str, confidence: float
    ) -> None:
        if not isinstance(theory, str) or not theory.strip():
            raise ValueError("theory must be a non-empty string")
        if len(theory) > MAX_THEORY_LENGTH:
            raise ValueError("theory exceeds maximum length")
        if not isinstance(confidence, (int, float)):
            raise ValueError("confidence must be numeric")
        if not 0 <= float(confidence) <= 1:
            raise ValueError("confidence out of range")

        await self.connect()
        assert self._db
        await self._db.execute(
            """
            INSERT INTO theories (subject_id, theory, confidence)
            VALUES (?, ?, ?)
            ON CONFLICT(subject_id, theory) DO UPDATE SET
                confidence=excluded.confidence,
                updated=CURRENT_TIMESTAMP
            """,
            (str(subject_id), theory, confidence),
        )
        await self._db.commit()

    async def get_theories(self, subject_id: int):
        await self.connect()
        assert self._db
        async with self._db.execute(
            "SELECT theory, confidence FROM theories WHERE subject_id=?",
            (str(subject_id),),
        ) as cur:
            return await cur.fetchall()

    async def update_sentiment_trend(
        self,
        user_id: int,
        channel_id: int,
        sentiment_score: float,
    ) -> None:
        if not isinstance(sentiment_score, (int, float)):
            raise ValueError("sentiment_score must be numeric")
        if not -1 <= float(sentiment_score) <= 1:
            raise ValueError("sentiment_score out of range")
        await self.connect()
        assert self._db
        await self._db.execute(
            """
            INSERT INTO sentiment_trends (user_id, channel_id, sentiment_sum, message_count)
            VALUES (?, ?, ?, 1)
            ON CONFLICT(user_id, channel_id) DO UPDATE SET
                sentiment_sum=sentiment_trends.sentiment_sum + excluded.sentiment_sum,
                message_count=sentiment_trends.message_count + 1
            """,
            (str(user_id), str(channel_id), sentiment_score),
        )
        await self._db.commit()

    async def get_sentiment_trend(self, user_id: int, channel_id: int):
        await self.connect()
        assert self._db
        async with self._db.execute(
            "SELECT sentiment_sum, message_count FROM sentiment_trends WHERE user_id=? AND channel_id=?",
            (str(user_id), str(channel_id)),
        ) as cur:
            return await cur.fetchone()

    async def queue_deep_reflection(
        self, user_id: int, context: dict, prompt: str
    ) -> int:

        if not isinstance(prompt, str) or not prompt.strip():
            raise ValueError("prompt must be a non-empty string")
        if len(prompt) > MAX_PROMPT_LENGTH:
            raise ValueError("prompt exceeds maximum length")
        if not isinstance(context, dict):
            raise ValueError("context must be a dictionary")
        try:
            context_json = json.dumps(context)
        except (TypeError, ValueError) as exc:
            raise ValueError("context is not JSON serializable") from exc

        await self.connect()
        assert self._db
        cur = await self._db.execute(
            "INSERT INTO queued_tasks (user_id, context, prompt) VALUES (?, ?, ?)",
            (str(user_id), context_json, prompt),
        )
        await self._db.commit()
        return cur.lastrowid

    async def list_pending_tasks(self):
        """Return pending reflection tasks."""
        await self.connect()
        assert self._db
        async with self._db.execute(
            "SELECT task_id, user_id, context, prompt FROM queued_tasks WHERE status='pending'"
        ) as cur:
            return await cur.fetchall()

    async def mark_task_done(self, task_id: int) -> None:
        """Mark a queued task as completed."""
        await self.connect()
        assert self._db
        await self._db.execute(
            "UPDATE queued_tasks SET status='done' WHERE task_id=?",
            (task_id,),
        )
        await self._db.commit()

    async def set_do_not_mock(self, user_id: int, flag: bool = True) -> None:
        await self.connect()
        assert self._db
        await self._db.execute(
            """
            INSERT INTO user_flags (user_id, do_not_mock)
            VALUES (?, ?)
            ON CONFLICT(user_id) DO UPDATE SET do_not_mock=excluded.do_not_mock
            """,
            (str(user_id), int(flag)),
        )
        await self._db.commit()

    async def is_do_not_mock(self, user_id: int) -> bool:
        await self.connect()
        assert self._db
        async with self._db.execute(
            "SELECT do_not_mock FROM user_flags WHERE user_id=?",
            (str(user_id),),
        ) as cur:
            row = await cur.fetchone()
            return bool(row[0]) if row else False

    async def adjust_affinity(self, user_id: int, delta: int) -> None:
        await self.connect()
        assert self._db
        await self._db.execute(
            """
            INSERT INTO affinity (user_id, score)
            VALUES (?, ?)
            ON CONFLICT(user_id) DO UPDATE SET score=affinity.score + ?
            """,
            (str(user_id), delta, delta),
        )
        await self._db.commit()

    async def get_affinity(self, user_id: int) -> int:
        await self.connect()
        assert self._db
        async with self._db.execute(
            "SELECT score FROM affinity WHERE user_id=?",
            (str(user_id),),
        ) as cur:
            row = await cur.fetchone()
            return int(row[0]) if row else 0

    async def get_relationship(self, user_id: int, target_id: int):
        await self.connect()
        assert self._db
        async with self._db.execute(
            "SELECT interaction_count, sentiment_sum FROM relationships WHERE source_id=? AND target_id=?",
            (str(user_id), str(target_id)),
        ) as cur:
            return await cur.fetchone()

    async def _get_relationship_avg(self, user_id: int, target_id: int) -> float:
        row = await self.get_relationship(user_id, target_id)
        if not row or not row[0]:
            return 0.0
        count, sentiment_sum = row
        return float(sentiment_sum) / count

    async def get_friendliness(self, user_id: int, target_id: int) -> float:
        avg = await self._get_relationship_avg(user_id, target_id)
        return max(0.0, avg)

    async def get_hostility(self, user_id: int, target_id: int) -> float:
        avg = await self._get_relationship_avg(user_id, target_id)
        return min(0.0, avg)

    async def set_theme(self, user_id: int, channel_id: int, theme: str) -> None:
        if not isinstance(theme, str) or not theme.strip():
            raise ValueError("theme must be a non-empty string")
        await self.connect()
        assert self._db
        await self._db.execute(
            """
            INSERT INTO themes (user_id, channel_id, theme)
            VALUES (?, ?, ?)
            ON CONFLICT(user_id, channel_id) DO UPDATE SET
                theme=excluded.theme,
                updated=CURRENT_TIMESTAMP
            """,
            (str(user_id), str(channel_id), theme),
        )
        await self._db.commit()

    async def get_theme(self, user_id: int, channel_id: int):
        await self.connect()
        assert self._db
        async with self._db.execute(
            "SELECT theme FROM themes WHERE user_id=? AND channel_id=?",
            (str(user_id), str(channel_id)),
        ) as cur:
            row = await cur.fetchone()
            return row[0] if row else None

    async def get_all_sentiment_trends(self):
        await self.connect()
        assert self._db
        async with self._db.execute(
            "SELECT user_id, channel_id, sentiment_sum, message_count FROM sentiment_trends"
        ) as cur:
            return await cur.fetchall()

    async def get_recent_topics(self, limit: int = 3) -> list[str]:
        await self.connect()
        assert self._db
        async with self._db.execute(
            "SELECT topic FROM recent_topics ORDER BY last_used DESC LIMIT ?",
            (limit,),
        ) as cur:
            rows = await cur.fetchall()
<<<<<<< HEAD
            return [r[0] for r in rows]
=======
        return [r[0] for r in rows]
>>>>>>> 0d9ca88e


DEFAULT_DB_PATH = DB_PATH
db_manager = DBManager()


async def init_db(db_path: str | None = None) -> None:
    """Initialize the database, recreating the manager when the path changes."""
    global db_manager, CURRENT_DB_PATH

    target_path = (
        db_path
        if db_path is not None
        else (
            DB_PATH
            if DB_PATH != CURRENT_DB_PATH and db_manager.db_path == CURRENT_DB_PATH
            else db_manager.db_path
        )
    )

    if db_manager.db_path != target_path:
        if db_manager._db is not None:
            await db_manager.close()
        db_manager = DBManager(target_path)

    await db_manager.init_db()
    CURRENT_DB_PATH = db_manager.db_path


async def log_interaction(
    user_id: int,
    target_id: int | None = None,
    sentiment_score: float | None = None,
) -> None:
    await db_manager.log_interaction(
        user_id, target_id, sentiment_score=sentiment_score
    )


async def recall_user(user_id: int):
    return await db_manager.recall_user(user_id)


async def store_memory(
    user_id: int,
    memory: str,
    topic: str = "",
    sentiment_score: float | None = None,
) -> None:
    await db_manager.store_memory(
        user_id, memory, topic=topic, sentiment_score=sentiment_score
    )


async def send_to_prism(data: dict) -> None:
    """Send collected data to a Prism endpoint."""
    try:
        async with aiohttp.ClientSession() as session:
            await session.post(PRISM_ENDPOINT, json=data, timeout=5)
    except aiohttp.ClientError as exc:
        logger.warning("ClientError sending data to Prism: %s", exc)
    except asyncio.TimeoutError as exc:
        logger.warning("TimeoutError sending data to Prism: %s", exc)
    except Exception as exc:  # pragma: no cover - unexpected errors
        logger.warning("Failed to send data to Prism: %s", exc)


async def _ensure_nats() -> None:
    """Initialize NATS client and publisher if not already connected."""
    global _nats_client, _js_context, _input_publisher
    if _input_publisher is not None:
        return
    try:
        settings = get_settings()
        _nats_client = await nats.connect(servers=[settings.nats_url])
        _js_context = _nats_client.jetstream()
        _input_publisher = Publisher(_nats_client, _js_context)
    except Exception as exc:  # pragma: no cover - connection issues
        logger.warning("Failed to connect to NATS: %s", exc)
        _input_publisher = None


async def publish_input_received(text: str) -> None:
    """Publish an INPUT_RECEIVED event using NATS JetStream."""
    await _ensure_nats()
    if _input_publisher is None:
        logger.warning(
            "Dropping INPUT_RECEIVED event because NATS publisher is unavailable"
        )

        return
    payload = InputReceivedPayload(
        user_input=text,
        input_id=str(uuid.uuid4()),
        timestamp=discord.utils.utcnow().replace(tzinfo=timezone.utc).isoformat(),
    )
    try:
        await _input_publisher.publish(
            EventSubjects.INPUT_RECEIVED,
            payload,
            use_jetstream=True,
            timeout=5.0,
        )
    except Exception as exc:  # pragma: no cover - publish error
        logger.warning("Failed to publish INPUT_RECEIVED: %s", exc)


async def store_theory(subject_id: int, theory: str, confidence: float) -> None:
    return await db_manager.store_theory(subject_id, theory, confidence)


async def get_theories(subject_id: int):
    return await db_manager.get_theories(subject_id)


async def update_sentiment_trend(
    user_id: int,
    channel_id: int,
    sentiment_score: float,
) -> None:
    await db_manager.update_sentiment_trend(user_id, channel_id, sentiment_score)


async def get_sentiment_trend(user_id: int, channel_id: int):
    return await db_manager.get_sentiment_trend(user_id, channel_id)


async def get_recent_topics(limit: int = 3) -> list[str]:
    return await db_manager.get_recent_topics(limit)


async def queue_deep_reflection(user_id: int, context: dict, prompt: str) -> int:
    return await db_manager.queue_deep_reflection(user_id, context, prompt)


async def set_do_not_mock(user_id: int, flag: bool = True) -> None:
    await db_manager.set_do_not_mock(user_id, flag)


async def is_do_not_mock(user_id: int) -> bool:
    return await db_manager.is_do_not_mock(user_id)


async def adjust_affinity(user_id: int, delta: int) -> None:
    await db_manager.adjust_affinity(user_id, delta)


async def get_affinity(user_id: int) -> int:
    return await db_manager.get_affinity(user_id)


async def get_friendliness(user_id: int, target_id: int) -> float:
    return await db_manager.get_friendliness(user_id, target_id)


async def get_hostility(user_id: int, target_id: int) -> float:
    return await db_manager.get_hostility(user_id, target_id)


async def set_theme(user_id: int, channel_id: int, theme: str) -> None:
    await db_manager.set_theme(user_id, channel_id, theme)


async def get_theme(user_id: int, channel_id: int):
    """Return the last assigned theme for a user/channel pair."""
    return await db_manager.get_theme(user_id, channel_id)


async def assign_themes() -> None:
    """Update the theme for each user/channel based on sentiment trends."""
    rows = await db_manager.get_all_sentiment_trends()
    for user_id, channel_id, ssum, count in rows:
        if not count:
            continue
        avg = ssum / count
        if avg > 0.2:
            theme = "positive"
        elif avg < -0.2:
            theme = "negative"
        else:
            theme = "neutral"
        await db_manager.set_theme(user_id, channel_id, theme)


def generate_reflection(prompt: str) -> str:
    """Return a simple reflection string based on sentiment analysis."""
    polarity = analyze_sentiment(prompt)
    if polarity > 0.1:
        mood = "positive"
    elif polarity < -0.1:
        mood = "negative"
    else:
        mood = "neutral"
    return f"Your message felt {mood}."


async def process_deep_reflections(bot: discord.Client) -> None:
    """Background task to process queued reflections."""
    await bot.wait_until_ready()
    while not bot.is_closed():
        try:
            rows = await db_manager.list_pending_tasks()
            if not rows:
                logger.debug("No queued reflections to process")
            for task_id, user_id, ctx_json, prompt in rows:
                context = json.loads(ctx_json)
                channel = bot.get_channel(int(context.get("channel_id")))
                msg_id = context.get("message_id")
                ref = None
                if channel and msg_id:
                    try:
                        ref = await channel.fetch_message(int(msg_id))
                    except Exception:
                        ref = None
                if channel:
                    await asyncio.sleep(2)
                    reflection = generate_reflection(prompt)
                    logger.info(f"Posting deep reflection for task {task_id}")
                    await channel.send(
                        f"After some thought... {reflection}",
                        reference=ref,
                    )
                await db_manager.mark_task_done(task_id)
            await assign_themes()
            await asyncio.sleep(REFLECTION_CHECK_SECONDS)
        except asyncio.CancelledError:
            logger.info("process_deep_reflections cancelled")
            break


async def process_goals(bot: "SocialGraphBot") -> None:
    """Background task that schedules reminders for queued goals."""
    await bot.wait_until_ready()
    while not bot.is_closed():
        try:
            if bot.scheduler_service is None:
                await asyncio.sleep(1)
                continue

            goal = bot.goal_scheduler.next_goal()
            if goal:
                try:
                    delay_str, message = goal.split(":", 1)
                    delay = int(delay_str)
                except ValueError:
                    logger.warning("Invalid goal format: %s", goal)
                else:
                    when = discord.utils.utcnow().replace(
                        tzinfo=timezone.utc
                    ) + timedelta(seconds=delay)
                    bot.scheduler_service.schedule_reminder(
                        message, when, str(uuid.uuid4())
                    )
            await asyncio.sleep(1)
        except asyncio.CancelledError:
            logger.info("process_goals cancelled")
            break


def evaluate_triggers(message: discord.Message) -> List[Tuple[str, float]]:
    """Return a list of (theory, confidence) pairs inferred from a message."""
    theories: List[Tuple[str, float]] = []
    if message.created_at.hour == 2:
        theories.append(("insomniac", 0.7))
    lower = message.content.lower()
    if lower.startswith("i agree") or lower.startswith("you're right"):
        theories.append(("social chameleon", 0.6))
    return theories


async def who_is_active(channel: discord.TextChannel, limit: int = 20):
    """Return sets of bot and human authors from recent messages."""
    bots = set()
    humans = set()
    async for msg in channel.history(limit=limit):
        if msg.author.bot:
            bots.add(msg.author.id)
        else:
            humans.add(msg.author.id)
    return bots, humans


async def last_human_message_age(channel: discord.TextChannel, limit: int = 50):
    """Return minutes since the most recent human message or ``None`` if none."""
    async for msg in channel.history(limit=limit):
        if not msg.author.bot:
            return (
                discord.utils.utcnow() - msg.created_at.replace(tzinfo=timezone.utc)
            ).total_seconds() / 60
    return None


async def monitor_channels(bot: discord.Client, channel_id: int) -> None:
    """Monitor a channel and occasionally speak during idle periods."""
    await bot.wait_until_ready()
    channel = bot.get_channel(channel_id)
    if channel is None:
        logger.error("Channel %s does not exist", channel_id)
        return
    while not bot.is_closed():
        try:
            last_message = None
            prev_message = None
            idx = 0
            async for msg in channel.history(limit=2):
                if idx == 0:
                    last_message = msg
                elif idx == 1:
                    prev_message = msg
                idx += 1

            respond_to = None
            send_prompt = False
            if (
                last_message
                and last_message.author.bot
                and prev_message
                and not prev_message.author.bot
            ):
                age = (
                    discord.utils.utcnow()
                    - prev_message.created_at.replace(tzinfo=timezone.utc)
                ).total_seconds() / 60
                if age < PLAYFUL_REPLY_TIMEOUT_MINUTES:
                    await asyncio.sleep(60)
                    continue

            if not last_message:

                send_prompt = True
            else:
                idle_minutes = (
                    discord.utils.utcnow()
                    - last_message.created_at.replace(tzinfo=timezone.utc)
                ).total_seconds() / 60
                if idle_minutes >= IDLE_TIMEOUT_MINUTES:
                    send_prompt = True
                elif BOT_CHAT_ENABLED:
                    bots, humans = await who_is_active(channel)
                    if bots and not humans:
                        age = await last_human_message_age(channel)
                        if age is None or age >= PLAYFUL_REPLY_TIMEOUT_MINUTES:
                            send_prompt = True
                            if last_message.author.bot:
                                respond_to = last_message

            if send_prompt:
                prompt = await generate_idle_response()
                if not prompt:
                    prompt = random.choice(idle_response_candidates)
                async with channel.typing():
                    await asyncio.sleep(random.uniform(3, 10))
                    if respond_to is not None:
                        await channel.send(prompt, reference=respond_to)
                    else:
                        await channel.send(prompt)
            await asyncio.sleep(60)
        except asyncio.CancelledError:
            logger.info("monitor_channels cancelled")
            break


class SocialGraphBot(discord.Client):
    """Discord bot that records interactions and demonstrates simple awareness."""

    def __init__(self, *args, monitor_channel_id: int, **kwargs):
        intents = discord.Intents.default()
        intents.message_content = True
        intents.members = True
        intents.presences = True
        super().__init__(*args, intents=intents, **kwargs)
        self.monitor_channel_id = monitor_channel_id
        self._bg_tasks: list[asyncio.Task] = []
        self.goal_scheduler = GoalScheduler()
        self.scheduler_service: SchedulerService | None = None

    async def setup_hook(self) -> None:
        await db_manager.connect()
        await init_db()
<<<<<<< HEAD
=======
        await _ensure_nats()
        if _input_publisher is not None:
            self.scheduler_service = SchedulerService(
                _input_publisher,
                FileGraphDAL(),
                GraphDAL(GraphConnector()),
            )
            await self.scheduler_service.start()
>>>>>>> 0d9ca88e
        self._bg_tasks.append(
            self.loop.create_task(monitor_channels(self, self.monitor_channel_id))
        )
        self._bg_tasks.append(self.loop.create_task(process_deep_reflections(self)))
        self._bg_tasks.append(self.loop.create_task(process_goals(self)))

    async def on_ready(self) -> None:
        """Log basic information once the bot connects."""
        logger.info("Logged in as %s (%s)", self.user.name, self.user.id)

    async def on_message(self, message: discord.Message) -> None:
        if message.author == self.user:
            return

        sentiment_score = analyze_sentiment(message.content)
        topic = "message" if abs(sentiment_score) > SENTIMENT_THRESHOLD else ""
        await store_memory(
            message.author.id,
            message.content,
            topic=topic,
            sentiment_score=sentiment_score,
        )
        await update_sentiment_trend(
            message.author.id, message.channel.id, sentiment_score
        )

        bots, _ = await who_is_active(message.channel)
        if len(bots) > MAX_BOT_SPEAKERS and self.user not in message.mentions:
            # Too many bots talking and we're not addressed directly
            return

        # Log the interaction
        await log_interaction(message.author.id, message.channel.id)

        async with message.channel.typing():
            await asyncio.sleep(random.uniform(1, 3))
            if hasattr(message.channel, "history"):
                async for recent in message.channel.history(limit=1):
                    if recent.id != message.id and getattr(recent.author, "bot", False):
                        return
            await message.channel.send("I'm pondering your message...")

        # Publish event and forward to Prism
        await publish_input_received(message.content)

        await send_to_prism(
            {
                "user_id": str(message.author.id),
                "channel_id": str(message.channel.id),
                "content": message.content,
            }
        )

        if any(phrase in message.content.lower() for phrase in BULLYING_PHRASES):
            if not await is_do_not_mock(message.author.id):
                sarcastic = random.choice(
                    [
                        "Oh, how original.",
                        "Wow, such eloquence.",
                        "Tell us how you really feel!",
                    ]
                )
                async with message.channel.typing():
                    await asyncio.sleep(random.uniform(1, 2))
                    await message.channel.send(sarcastic)

        memories = await recall_user(message.author.id)
        if memories:
            logger.info(f"Recalling memories for {message.author.id}: {memories}")

        for theory, conf in evaluate_triggers(message):
            await store_theory(message.author.id, theory, conf)
            await message.channel.send("Some patterns... are best left unspoken.")

        await queue_deep_reflection(
            message.author.id,
            {"channel_id": message.channel.id, "message_id": message.id},
            message.content,
        )

        if hasattr(self, "process_commands"):
            await self.process_commands(message)

    async def close(self) -> None:
        """Cancel background tasks and close external connections."""
        for task in self._bg_tasks:
            task.cancel()
        await asyncio.gather(*self._bg_tasks, return_exceptions=True)
        self._bg_tasks.clear()
        if self.scheduler_service is not None:
            await self.scheduler_service.stop()
            self.scheduler_service = None
        await db_manager.close()
        global _nats_client, _js_context, _input_publisher
        if _nats_client is not None and not _nats_client.is_closed:
            await _nats_client.close()
        _nats_client = None
        _js_context = None
        _input_publisher = None
        await super().close()


def run(token: str, monitor_channel_id: int) -> None:
    """Run the SocialGraphBot."""
    bot = SocialGraphBot(monitor_channel_id=monitor_channel_id)
    bot.run(token)


if __name__ == "__main__":
    from deepthought.config import load_bot_env

    env = load_bot_env()
    run(env.DISCORD_TOKEN, env.MONITOR_CHANNEL)<|MERGE_RESOLUTION|>--- conflicted
+++ resolved
@@ -174,25 +174,12 @@
     reason.
     """
     try:
-<<<<<<< HEAD
         gen_prompt = prompt or os.getenv(
             "IDLE_GENERATOR_PROMPT", "Say something to spark conversation."
         )
         topics = await get_recent_topics(3)
         if topics:
             gen_prompt = ", ".join(topics) + ": " + gen_prompt
-=======
-        if prompt:
-            gen_prompt = prompt
-        else:
-            gen_prompt = os.getenv(
-                "IDLE_GENERATOR_PROMPT", "Say something to spark conversation."
-            )
-            if "IDLE_GENERATOR_PROMPT" not in os.environ:
-                topics = await get_recent_topics()
-                if topics:
-                    gen_prompt += " Topics: " + ", ".join(topics)
->>>>>>> 0d9ca88e
 
         generator = _get_idle_generator()
         outputs = await asyncio.to_thread(
@@ -259,7 +246,6 @@
         )
         await self._db.execute(
             """
-<<<<<<< HEAD
             CREATE TABLE IF NOT EXISTS relationships (
                 source_id TEXT,
                 target_id TEXT,
@@ -271,8 +257,7 @@
         )
         await self._db.execute(
             """
-=======
->>>>>>> 0d9ca88e
+
             CREATE TABLE IF NOT EXISTS memories (
                 user_id TEXT,
                 topic TEXT,
@@ -662,12 +647,7 @@
             (limit,),
         ) as cur:
             rows = await cur.fetchall()
-<<<<<<< HEAD
             return [r[0] for r in rows]
-=======
-        return [r[0] for r in rows]
->>>>>>> 0d9ca88e
-
 
 DEFAULT_DB_PATH = DB_PATH
 db_manager = DBManager()
@@ -1046,17 +1026,7 @@
     async def setup_hook(self) -> None:
         await db_manager.connect()
         await init_db()
-<<<<<<< HEAD
-=======
-        await _ensure_nats()
-        if _input_publisher is not None:
-            self.scheduler_service = SchedulerService(
-                _input_publisher,
-                FileGraphDAL(),
-                GraphDAL(GraphConnector()),
-            )
-            await self.scheduler_service.start()
->>>>>>> 0d9ca88e
+
         self._bg_tasks.append(
             self.loop.create_task(monitor_channels(self, self.monitor_channel_id))
         )
