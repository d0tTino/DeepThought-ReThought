import asyncio
import os
import random
<<<<<<< HEAD
from datetime import timezone

=======
import logging
>>>>>>> 104a0582
import aiohttp
import aiosqlite
import discord
from textblob import TextBlob

DB_PATH = 'social_graph.db'

<<<<<<< HEAD
# Configuration values
MAX_BOT_SPEAKERS = int(os.getenv("MAX_BOT_SPEAKERS", "2"))
IDLE_TIMEOUT_MINUTES = int(os.getenv("IDLE_TIMEOUT_MINUTES", "5"))

# Candidate prompts used when the bot speaks after a period of silence
idle_response_candidates = [
    "Ever feel like everyone vanished?",
    "I'm still here if anyone wants to chat!",
    "Silence can be golden, but conversation is better.",
]
=======
logger = logging.getLogger(__name__)
>>>>>>> 104a0582

async def init_db():
    """Initialize the SQLite database for tracking interactions and memories."""
    async with aiosqlite.connect(DB_PATH) as db:
        await db.execute(
            """
            CREATE TABLE IF NOT EXISTS interactions (
                user_id TEXT,
                target_id TEXT,
                timestamp DATETIME DEFAULT CURRENT_TIMESTAMP
            )
            """
        )
        await db.execute(
            """
            CREATE TABLE IF NOT EXISTS memories (
                user_id TEXT,
                topic TEXT,
                memory TEXT,
                sentiment_score REAL,
                timestamp DATETIME DEFAULT CURRENT_TIMESTAMP
            )
            """
        )
        await db.commit()

async def log_interaction(user_id: int, target_id: int) -> None:
    """Insert a user interaction record into the database."""
    async with aiosqlite.connect(DB_PATH) as db:
        await db.execute(
            "INSERT INTO interactions (user_id, target_id) VALUES (?, ?)",
            (str(user_id), str(target_id)),
        )
        await db.commit()

async def send_to_prism(data: dict) -> None:
    """Send collected data to a Prism endpoint."""
    async with aiohttp.ClientSession() as session:
        await session.post("http://localhost:5000/receive_data", json=data)

<<<<<<< HEAD

async def who_is_active(channel: discord.TextChannel, limit: int = 20):
    """Return sets of bot and human authors from recent messages."""
    bots = set()
    humans = set()
    async for msg in channel.history(limit=limit):
        if msg.author.bot:
            bots.add(msg.author.id)
        else:
            humans.add(msg.author.id)
    return bots, humans
=======
def categorize_topic(text: str) -> str:
    """Very simple topic categorization based on keywords."""
    lowered = text.lower()
    if any(word in lowered for word in ("lol", "haha", "joke")):
        return "humor"
    if any(word in lowered for word in ("sad", "angry", "cry")):
        return "drama"
    return "general"

def analyze_sentiment(text: str) -> float:
    """Return sentiment polarity using TextBlob."""
    return TextBlob(text).sentiment.polarity

async def save_memory(user_id: int, topic: str, memory: str, sentiment_score: float) -> None:
    """Persist a memory entry in the database."""
    async with aiosqlite.connect(DB_PATH) as db:
        await db.execute(
            "INSERT INTO memories (user_id, topic, memory, sentiment_score) VALUES (?, ?, ?, ?)",
            (str(user_id), topic, memory, sentiment_score),
        )
        await db.commit()
    logger.info(f"Stored memory for user {user_id} topic '{topic}' score {sentiment_score:.2f}")

async def recall_user(user_id: int) -> list[str]:
    """Return the latest 5 memory snippets for a user."""
    async with aiosqlite.connect(DB_PATH) as db:
        async with db.execute(
            "SELECT memory FROM memories WHERE user_id=? ORDER BY timestamp DESC LIMIT 5",
            (str(user_id),),
        ) as cursor:
            rows = await cursor.fetchall()
    logger.info(f"Recalling {len(rows)} memories for user {user_id}")
    return [row[0] for row in rows]
>>>>>>> 104a0582

async def monitor_channels(bot: discord.Client, channel_id: int) -> None:
    """Monitor a channel and occasionally speak during idle periods."""
    await bot.wait_until_ready()
    channel = bot.get_channel(channel_id)
    while not bot.is_closed():
        last_message = None
        async for msg in channel.history(limit=1):
            last_message = msg
            break

        if not last_message:
            prompt = random.choice(idle_response_candidates)
            async with channel.typing():
                await asyncio.sleep(random.uniform(3, 10))
                await channel.send(prompt)
        else:
            idle_minutes = (discord.utils.utcnow() - last_message.created_at.replace(tzinfo=timezone.utc)).total_seconds() / 60
            if idle_minutes >= IDLE_TIMEOUT_MINUTES:
                prompt = random.choice(idle_response_candidates)
                async with channel.typing():
                    await asyncio.sleep(random.uniform(3, 10))
                    await channel.send(prompt)
        await asyncio.sleep(60)

class SocialGraphBot(discord.Client):
    """Discord bot that records interactions and demonstrates simple awareness."""

    def __init__(self, *args, monitor_channel_id: int, **kwargs):
        intents = discord.Intents.default()
        intents.message_content = True
        super().__init__(*args, intents=intents, **kwargs)
        self.monitor_channel_id = monitor_channel_id

    async def setup_hook(self) -> None:
        await init_db()
        self.loop.create_task(monitor_channels(self, self.monitor_channel_id))

    async def on_message(self, message: discord.Message) -> None:
        if message.author == self.user:
            return

        bots, _ = await who_is_active(message.channel)
        if len(bots) > MAX_BOT_SPEAKERS and self.user not in message.mentions:
            # Too many bots talking and we're not addressed directly
            return

        # Log the interaction
        await log_interaction(message.author.id, message.channel.id)

<<<<<<< HEAD
        async with message.channel.typing():
            await asyncio.sleep(random.uniform(1, 3))
            await message.channel.send("I'm pondering your message...")
=======
        # Analyze sentiment and potentially store memory
        sentiment = analyze_sentiment(message.content)
        topic = categorize_topic(message.content)
        if abs(sentiment) > 0.5:
            await save_memory(message.author.id, topic, message.content, sentiment)

        await asyncio.sleep(random.uniform(1, 3))  # simulate thinking
        await message.channel.send("I'm pondering your message...")
>>>>>>> 104a0582

        await send_to_prism({
            "user_id": str(message.author.id),
            "channel_id": str(message.channel.id),
            "content": message.content,
        })

        memories = await recall_user(message.author.id)
        if memories:
            logger.info(f"Recalling memories for {message.author.id}: {memories}")


def run(token: str, monitor_channel_id: int) -> None:
    """Run the SocialGraphBot."""
    bot = SocialGraphBot(monitor_channel_id=monitor_channel_id)
    bot.run(token)

if __name__ == "__main__":
    import os
    token = os.getenv("DISCORD_TOKEN")
    channel_id = int(os.getenv("MONITOR_CHANNEL", "0"))
    if not token or channel_id == 0:
        print("Please set DISCORD_TOKEN and MONITOR_CHANNEL environment variables.")
    else:
        run(token, channel_id)<|MERGE_RESOLUTION|>--- conflicted
+++ resolved
@@ -1,12 +1,8 @@
 import asyncio
 import os
 import random
-<<<<<<< HEAD
 from datetime import timezone
 
-=======
-import logging
->>>>>>> 104a0582
 import aiohttp
 import aiosqlite
 import discord
@@ -14,7 +10,6 @@
 
 DB_PATH = 'social_graph.db'
 
-<<<<<<< HEAD
 # Configuration values
 MAX_BOT_SPEAKERS = int(os.getenv("MAX_BOT_SPEAKERS", "2"))
 IDLE_TIMEOUT_MINUTES = int(os.getenv("IDLE_TIMEOUT_MINUTES", "5"))
@@ -25,9 +20,7 @@
     "I'm still here if anyone wants to chat!",
     "Silence can be golden, but conversation is better.",
 ]
-=======
-logger = logging.getLogger(__name__)
->>>>>>> 104a0582
+
 
 async def init_db():
     """Initialize the SQLite database for tracking interactions and memories."""
@@ -68,7 +61,6 @@
     async with aiohttp.ClientSession() as session:
         await session.post("http://localhost:5000/receive_data", json=data)
 
-<<<<<<< HEAD
 
 async def who_is_active(channel: discord.TextChannel, limit: int = 20):
     """Return sets of bot and human authors from recent messages."""
@@ -80,41 +72,7 @@
         else:
             humans.add(msg.author.id)
     return bots, humans
-=======
-def categorize_topic(text: str) -> str:
-    """Very simple topic categorization based on keywords."""
-    lowered = text.lower()
-    if any(word in lowered for word in ("lol", "haha", "joke")):
-        return "humor"
-    if any(word in lowered for word in ("sad", "angry", "cry")):
-        return "drama"
-    return "general"
 
-def analyze_sentiment(text: str) -> float:
-    """Return sentiment polarity using TextBlob."""
-    return TextBlob(text).sentiment.polarity
-
-async def save_memory(user_id: int, topic: str, memory: str, sentiment_score: float) -> None:
-    """Persist a memory entry in the database."""
-    async with aiosqlite.connect(DB_PATH) as db:
-        await db.execute(
-            "INSERT INTO memories (user_id, topic, memory, sentiment_score) VALUES (?, ?, ?, ?)",
-            (str(user_id), topic, memory, sentiment_score),
-        )
-        await db.commit()
-    logger.info(f"Stored memory for user {user_id} topic '{topic}' score {sentiment_score:.2f}")
-
-async def recall_user(user_id: int) -> list[str]:
-    """Return the latest 5 memory snippets for a user."""
-    async with aiosqlite.connect(DB_PATH) as db:
-        async with db.execute(
-            "SELECT memory FROM memories WHERE user_id=? ORDER BY timestamp DESC LIMIT 5",
-            (str(user_id),),
-        ) as cursor:
-            rows = await cursor.fetchall()
-    logger.info(f"Recalling {len(rows)} memories for user {user_id}")
-    return [row[0] for row in rows]
->>>>>>> 104a0582
 
 async def monitor_channels(bot: discord.Client, channel_id: int) -> None:
     """Monitor a channel and occasionally speak during idle periods."""
@@ -165,20 +123,10 @@
         # Log the interaction
         await log_interaction(message.author.id, message.channel.id)
 
-<<<<<<< HEAD
         async with message.channel.typing():
             await asyncio.sleep(random.uniform(1, 3))
             await message.channel.send("I'm pondering your message...")
-=======
-        # Analyze sentiment and potentially store memory
-        sentiment = analyze_sentiment(message.content)
-        topic = categorize_topic(message.content)
-        if abs(sentiment) > 0.5:
-            await save_memory(message.author.id, topic, message.content, sentiment)
 
-        await asyncio.sleep(random.uniform(1, 3))  # simulate thinking
-        await message.channel.send("I'm pondering your message...")
->>>>>>> 104a0582
 
         await send_to_prism({
             "user_id": str(message.author.id),
