--- conflicted
+++ resolved
@@ -10,7 +10,6 @@
 from datetime import timedelta, timezone
 from typing import List, Tuple
 
-<<<<<<< HEAD
 from deepthought.goal_scheduler import GoalScheduler
 from deepthought.services.file_graph_dal import FileGraphDAL
 from deepthought.graph.connector import GraphConnector
@@ -20,8 +19,7 @@
 if TYPE_CHECKING:  # pragma: no cover - for type hints only
     from deepthought.services.scheduler import SchedulerService
 
-=======
->>>>>>> 98333525
+
 import aiohttp
 import aiosqlite
 
@@ -195,7 +193,6 @@
     reason.
     """
     try:
-<<<<<<< HEAD
         gen_prompt = prompt or os.getenv(
             "IDLE_GENERATOR_PROMPT", "Say something to spark conversation."
         )
@@ -203,12 +200,7 @@
             topics = await get_recent_topics(3)
             if topics:
                 gen_prompt = ", ".join(topics) + ": " + gen_prompt
-=======
-        gen_prompt = prompt or os.getenv("IDLE_GENERATOR_PROMPT", "Say something to spark conversation.")
-        topics = await get_recent_topics(3)
-        if topics:
-            gen_prompt = ", ".join(topics) + ": " + gen_prompt
->>>>>>> 98333525
+
 
 
         generator = _get_idle_generator()
@@ -337,105 +329,12 @@
             await self._db.close()
             self._db = None
 
-<<<<<<< HEAD
     async def init_db(self) -> None:
         await self.connect()
         assert self._db
         for query in CREATE_TABLE_QUERIES:
             await self._db.execute(query)
-=======
-    def _create_table_statements(self) -> list[str]:
-        """Return a list of SQL statements used to create required tables."""
-        return [
-            """
-            CREATE TABLE IF NOT EXISTS interactions (
-                user_id TEXT,
-                target_id TEXT,
-                timestamp DATETIME DEFAULT CURRENT_TIMESTAMP
-            )
-            """,
-            """
-            CREATE TABLE IF NOT EXISTS relationships (
-                source_id TEXT,
-                target_id TEXT,
-                interaction_count INTEGER DEFAULT 0,
-                sentiment_sum REAL DEFAULT 0,
-                PRIMARY KEY(source_id, target_id)
-            )
-            """,
-            """
-            CREATE TABLE IF NOT EXISTS affinity (
-                user_id TEXT PRIMARY KEY,
-                score INTEGER DEFAULT 0
-            )
-            """,
-            """
-            CREATE TABLE IF NOT EXISTS memories (
-                user_id TEXT,
-                topic TEXT,
-                memory TEXT,
-                sentiment_score REAL,
-                timestamp DATETIME DEFAULT CURRENT_TIMESTAMP
-            )
-            """,
-            """
-            CREATE TABLE IF NOT EXISTS theories (
-                subject_id TEXT,
-                theory TEXT,
-                confidence REAL,
-                updated TIMESTAMP DEFAULT CURRENT_TIMESTAMP,
-                PRIMARY KEY(subject_id, theory)
-            )
-            """,
-            """
-            CREATE TABLE IF NOT EXISTS queued_tasks (
-                task_id INTEGER PRIMARY KEY,
-                user_id TEXT,
-                context TEXT,
-                prompt TEXT,
-                status TEXT DEFAULT 'pending',
-                created TIMESTAMP DEFAULT CURRENT_TIMESTAMP
-            )
-            """,
-            """
-            CREATE TABLE IF NOT EXISTS sentiment_trends (
-                user_id TEXT,
-                channel_id TEXT,
-                sentiment_sum REAL DEFAULT 0,
-                message_count INTEGER DEFAULT 0,
-                PRIMARY KEY(user_id, channel_id)
-            )
-            """,
-            """
-            CREATE TABLE IF NOT EXISTS themes (
-                user_id TEXT,
-                channel_id TEXT,
-                theme TEXT,
-                updated TIMESTAMP DEFAULT CURRENT_TIMESTAMP,
-                PRIMARY KEY(user_id, channel_id)
-            )
-            """,
-            """
-            CREATE TABLE IF NOT EXISTS user_flags (
-                user_id TEXT PRIMARY KEY,
-                do_not_mock INTEGER
-            )
-            """,
-            """
-            CREATE TABLE IF NOT EXISTS recent_topics (
-                topic TEXT PRIMARY KEY,
-                last_used TIMESTAMP DEFAULT CURRENT_TIMESTAMP
-            )
-            """,
-        ]
-
-    async def init_db(self) -> None:
-        await self.connect()
-        assert self._db
-        for stmt in self._create_table_statements():
-            await self._db.execute(stmt)
-
->>>>>>> 98333525
+
         await self._db.commit()
 
     async def log_interaction(
