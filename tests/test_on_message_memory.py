--- conflicted
+++ resolved
@@ -104,7 +104,6 @@
 
 
 @pytest.mark.asyncio
-<<<<<<< HEAD
 async def test_update_sentiment_trend(tmp_path):
     sg.DB_PATH = str(tmp_path / "sg.db")
     await sg.init_db()
@@ -118,8 +117,7 @@
 
 @pytest.mark.asyncio
 async def test_on_message_updates_sentiment_trend(tmp_path, monkeypatch):
-=======
-async def test_bullying_triggers_mocking(tmp_path, monkeypatch):
+
     sg.DB_PATH = str(tmp_path / "sg.db")
     await sg.init_db()
 
@@ -129,46 +127,12 @@
     f = asyncio.Future()
     f.set_result((set(), set()))
     monkeypatch.setattr(sg, "who_is_active", lambda channel: f)
+    monkeypatch.setattr(sg, "send_to_prism", noop)
+
     monkeypatch.setattr(sg, "store_theory", noop)
     monkeypatch.setattr(sg, "queue_deep_reflection", noop)
     monkeypatch.setattr(asyncio, "sleep", noop)
 
-    async def not_protected(uid):
-        return False
-
-    monkeypatch.setattr(sg, "is_do_not_mock", not_protected)
-    monkeypatch.setattr(random, "choice", lambda seq: seq[0])
-
-    bot = sg.SocialGraphBot(monitor_channel_id=1)
-    message = DummyMessage("you are an idiot")
-    await bot.on_message(message)
-
-    assert "Oh, how original." in message.channel.sent_messages
-
-
-@pytest.mark.asyncio
-async def test_bullying_respects_do_not_mock(tmp_path, monkeypatch):
-
->>>>>>> f289316a
-    sg.DB_PATH = str(tmp_path / "sg.db")
-    await sg.init_db()
-
-    async def noop(*args, **kwargs):
-        return None
-
-    f = asyncio.Future()
-    f.set_result((set(), set()))
-    monkeypatch.setattr(sg, "who_is_active", lambda channel: f)
-<<<<<<< HEAD
-    monkeypatch.setattr(sg, "send_to_prism", noop)
-=======
-
->>>>>>> f289316a
-    monkeypatch.setattr(sg, "store_theory", noop)
-    monkeypatch.setattr(sg, "queue_deep_reflection", noop)
-    monkeypatch.setattr(asyncio, "sleep", noop)
-
-<<<<<<< HEAD
     bot = sg.SocialGraphBot(monitor_channel_id=1)
 
     message = DummyMessage("hello again")
@@ -177,16 +141,3 @@
     trend = await sg.get_sentiment_trend(message.author.id, message.channel.id)
     expected = sg.TextBlob(message.content).sentiment.polarity
     assert trend == (expected, 1)
-=======
-    async def protected(uid):
-        return True
-
-    monkeypatch.setattr(sg, "is_do_not_mock", protected)
-    monkeypatch.setattr(random, "choice", lambda seq: seq[0])
-
-    bot = sg.SocialGraphBot(monitor_channel_id=1)
-    message = DummyMessage("you are an idiot")
-    await bot.on_message(message)
-
-    assert "Oh, how original." not in message.channel.sent_messages
->>>>>>> f289316a
