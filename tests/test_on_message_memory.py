--- conflicted
+++ resolved
@@ -175,7 +175,6 @@
 
 
 @pytest.mark.asyncio
-<<<<<<< HEAD
 async def test_publish_input_received_warns_when_no_publisher(monkeypatch, caplog):
     """publish_input_received should warn if NATS is unavailable."""
     sg._input_publisher = None
@@ -191,17 +190,3 @@
     assert any(
         "Dropping INPUT_RECEIVED event because NATS publisher is unavailable" in r.getMessage() for r in caplog.records
     )
-=======
-async def test_publish_input_received_logs_when_publisher_missing(monkeypatch, caplog):
-    sg._input_publisher = None
-
-    async def fake_ensure_nats():
-        sg._input_publisher = None
-
-    monkeypatch.setattr(sg, "_ensure_nats", fake_ensure_nats)
-
-    with caplog.at_level(logging.WARNING):
-        await sg.publish_input_received("hi")
-
-    assert any("Dropping INPUT_RECEIVED event" in r.getMessage() for r in caplog.records)
->>>>>>> 05253144
