--- conflicted
+++ resolved
@@ -154,18 +154,4 @@
     trend = await sg.get_sentiment_trend(message.author.id, message.channel.id)
     expected = sg.TextBlob(message.content).sentiment.polarity
     assert trend == (expected, 1)
-<<<<<<< HEAD
     await sg.db_manager.close()
-=======
-
-
-def test_prism_endpoint_env(monkeypatch):
-    import importlib
-
-    monkeypatch.setenv("PRISM_ENDPOINT", "http://example.com/prism")
-    importlib.reload(sg)
-    assert sg.PRISM_ENDPOINT == "http://example.com/prism"
-
-    monkeypatch.delenv("PRISM_ENDPOINT")
-    importlib.reload(sg)
->>>>>>> 06d4c25e
