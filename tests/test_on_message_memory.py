import asyncio
import random

import aiosqlite
import pytest

import examples.social_graph_bot as sg


class DummyAuthor:
    def __init__(self, user_id, bot=False):
        self.id = user_id
        self.bot = bot


class DummyChannel:
    def __init__(self, channel_id=1):
        self.id = channel_id
        self.sent_messages = []

    async def send(self, content, reference=None):
        self.sent_messages.append(content)

    def typing(self):
        class DummyContext:
            async def __aenter__(self):
                return None

            async def __aexit__(self, exc_type, exc, tb):
                return False

        return DummyContext()


class DummyMessage:
    def __init__(self, content, author_id=2, message_id=10):
        from discord.utils import utcnow

        self.content = content
        self.author = DummyAuthor(author_id)
        self.channel = DummyChannel()
        self.id = message_id
        self.created_at = utcnow()
        self.mentions = []


@pytest.mark.asyncio
async def test_on_message_stores_memory(tmp_path, monkeypatch):
    sg.DB_PATH = str(tmp_path / "sg.db")
    await sg.init_db()

    async def noop(*args, **kwargs):
        return None

    f = asyncio.Future()
    f.set_result((set(), set()))
    monkeypatch.setattr(sg, "who_is_active", lambda channel: f)
    monkeypatch.setattr(sg, "send_to_prism", noop)
    monkeypatch.setattr(sg, "store_theory", noop)
    monkeypatch.setattr(sg, "queue_deep_reflection", noop)
    monkeypatch.setattr(asyncio, "sleep", noop)

    bot = sg.SocialGraphBot(monitor_channel_id=1)

    message = DummyMessage("hello world")
    await bot.on_message(message)

    async with aiosqlite.connect(sg.DB_PATH) as db:
        async with db.execute(
            "SELECT memory, sentiment_score FROM memories WHERE user_id=?",
            (str(message.author.id),),
        ) as cur:
            rows = await cur.fetchall()

    assert rows, "Memory row should be inserted"
    assert len(rows) == 1, "Only one memory row should be created"
    stored_memory, score = rows[0]
    assert stored_memory == message.content
    assert isinstance(score, float)


@pytest.mark.asyncio
async def test_on_message_calls_send_to_prism(tmp_path, monkeypatch, prism_calls):
    sg.DB_PATH = str(tmp_path / "sg.db")
    await sg.init_db()

    async def noop(*args, **kwargs):
        return None

    f = asyncio.Future()
    f.set_result((set(), set()))
    monkeypatch.setattr(sg, "who_is_active", lambda channel: f)
    monkeypatch.setattr(sg, "store_theory", noop)
    monkeypatch.setattr(sg, "queue_deep_reflection", noop)
    monkeypatch.setattr(asyncio, "sleep", noop)

    bot = sg.SocialGraphBot(monitor_channel_id=1)

    message = DummyMessage("send prism")
    await bot.on_message(message)

    assert len(prism_calls) == 1
    assert prism_calls[0]["content"] == "send prism"


@pytest.mark.asyncio
<<<<<<< HEAD
async def test_bullying_triggers_mocking(tmp_path, monkeypatch):
    sg.DB_PATH = str(tmp_path / "sg.db")
    await sg.init_db()

    async def noop(*args, **kwargs):
        return None

    f = asyncio.Future()
    f.set_result((set(), set()))
    monkeypatch.setattr(sg, "who_is_active", lambda channel: f)
    monkeypatch.setattr(sg, "store_theory", noop)
    monkeypatch.setattr(sg, "queue_deep_reflection", noop)
    monkeypatch.setattr(asyncio, "sleep", noop)

    async def not_protected(uid):
        return False

    monkeypatch.setattr(sg, "is_do_not_mock", not_protected)
    monkeypatch.setattr(random, "choice", lambda seq: seq[0])

    bot = sg.SocialGraphBot(monitor_channel_id=1)
    message = DummyMessage("you are an idiot")
    await bot.on_message(message)

    assert "Oh, how original." in message.channel.sent_messages


@pytest.mark.asyncio
async def test_bullying_respects_do_not_mock(tmp_path, monkeypatch):
=======
async def test_on_message_calls_send_to_prism_when_mentioned(tmp_path, monkeypatch, prism_calls):
    """send_to_prism should still be invoked when the bot is mentioned."""

>>>>>>> ad8df00b
    sg.DB_PATH = str(tmp_path / "sg.db")
    await sg.init_db()

    async def noop(*args, **kwargs):
        return None

<<<<<<< HEAD
    f = asyncio.Future()
    f.set_result((set(), set()))
    monkeypatch.setattr(sg, "who_is_active", lambda channel: f)
=======
    bots = set(range(sg.MAX_BOT_SPEAKERS + 1))
    f = asyncio.Future()
    f.set_result((bots, set()))
    monkeypatch.setattr(sg, "who_is_active", lambda channel: f)

>>>>>>> ad8df00b
    monkeypatch.setattr(sg, "store_theory", noop)
    monkeypatch.setattr(sg, "queue_deep_reflection", noop)
    monkeypatch.setattr(asyncio, "sleep", noop)

<<<<<<< HEAD
    async def protected(uid):
        return True

    monkeypatch.setattr(sg, "is_do_not_mock", protected)
    monkeypatch.setattr(random, "choice", lambda seq: seq[0])

    bot = sg.SocialGraphBot(monitor_channel_id=1)
    message = DummyMessage("you are an idiot")
    await bot.on_message(message)

    assert "Oh, how original." not in message.channel.sent_messages
=======
    bot = sg.SocialGraphBot(monitor_channel_id=1)

    message = DummyMessage("mention prism")
    message.mentions = [bot.user]

    await bot.on_message(message)

    assert len(prism_calls) == 1
    assert prism_calls[0]["content"] == "mention prism"
>>>>>>> ad8df00b
<|MERGE_RESOLUTION|>--- conflicted
+++ resolved
@@ -104,7 +104,6 @@
 
 
 @pytest.mark.asyncio
-<<<<<<< HEAD
 async def test_bullying_triggers_mocking(tmp_path, monkeypatch):
     sg.DB_PATH = str(tmp_path / "sg.db")
     await sg.init_db()
@@ -134,33 +133,21 @@
 
 @pytest.mark.asyncio
 async def test_bullying_respects_do_not_mock(tmp_path, monkeypatch):
-=======
-async def test_on_message_calls_send_to_prism_when_mentioned(tmp_path, monkeypatch, prism_calls):
-    """send_to_prism should still be invoked when the bot is mentioned."""
 
->>>>>>> ad8df00b
     sg.DB_PATH = str(tmp_path / "sg.db")
     await sg.init_db()
 
     async def noop(*args, **kwargs):
         return None
 
-<<<<<<< HEAD
     f = asyncio.Future()
     f.set_result((set(), set()))
     monkeypatch.setattr(sg, "who_is_active", lambda channel: f)
-=======
-    bots = set(range(sg.MAX_BOT_SPEAKERS + 1))
-    f = asyncio.Future()
-    f.set_result((bots, set()))
-    monkeypatch.setattr(sg, "who_is_active", lambda channel: f)
 
->>>>>>> ad8df00b
     monkeypatch.setattr(sg, "store_theory", noop)
     monkeypatch.setattr(sg, "queue_deep_reflection", noop)
     monkeypatch.setattr(asyncio, "sleep", noop)
 
-<<<<<<< HEAD
     async def protected(uid):
         return True
 
@@ -172,14 +159,3 @@
     await bot.on_message(message)
 
     assert "Oh, how original." not in message.channel.sent_messages
-=======
-    bot = sg.SocialGraphBot(monitor_channel_id=1)
-
-    message = DummyMessage("mention prism")
-    message.mentions = [bot.user]
-
-    await bot.on_message(message)
-
-    assert len(prism_calls) == 1
-    assert prism_calls[0]["content"] == "mention prism"
->>>>>>> ad8df00b
