import sys
import types
from pathlib import Path

import pytest

sys.path.insert(0, str(Path(__file__).resolve().parents[1] / "src"))

<<<<<<< HEAD
# Provide a lightweight stub of the social_graph_bot module. This allows tests
# to run without installing optional heavy dependencies used by the full
# example implementation.
=======
# Provide a lightweight stub of the social_graph_bot module used in examples.
>>>>>>> 444d6fa2
sg_stub = types.ModuleType("examples.social_graph_bot")


async def _noop(*args, **kwargs):
    return None


sg_stub.send_to_prism = _noop
sg_stub.publish_input_received = _noop
sys.modules.setdefault("examples.social_graph_bot", sg_stub)

<<<<<<< HEAD

# Provide a lightweight stub for sentence_transformers if the package is missing
# so that modules importing RewardManager can be loaded without the heavy optional
# dependency.
=======
# Provide a lightweight stub for sentence_transformers if missing.
>>>>>>> 444d6fa2
if "sentence_transformers" not in sys.modules:
    st = types.ModuleType("sentence_transformers")

    class DummyModel:
        def __init__(self, *args, **kwargs):
            pass

        def encode(self, text, convert_to_numpy=True):
            import numpy as np

            return np.array([len(text)], dtype=float)

    st.SentenceTransformer = DummyModel
    st.util = types.SimpleNamespace(cos_sim=lambda a, b: [[0.0]])
    sys.modules["sentence_transformers"] = st
    sys.modules["sentence_transformers.util"] = st.util

import examples.social_graph_bot as sg


@pytest.fixture
def prism_calls(monkeypatch):
    calls = []

    async def fake_send(data):
        calls.append(data)

    monkeypatch.setattr(sg, "send_to_prism", fake_send)
    return calls


@pytest.fixture
def input_events(monkeypatch):
    calls = []

    async def fake_publish(text):
        calls.append(text)

    monkeypatch.setattr(sg, "publish_input_received", fake_publish)
    return calls<|MERGE_RESOLUTION|>--- conflicted
+++ resolved
@@ -6,13 +6,10 @@
 
 sys.path.insert(0, str(Path(__file__).resolve().parents[1] / "src"))
 
-<<<<<<< HEAD
 # Provide a lightweight stub of the social_graph_bot module. This allows tests
 # to run without installing optional heavy dependencies used by the full
 # example implementation.
-=======
-# Provide a lightweight stub of the social_graph_bot module used in examples.
->>>>>>> 444d6fa2
+
 sg_stub = types.ModuleType("examples.social_graph_bot")
 
 
@@ -24,14 +21,11 @@
 sg_stub.publish_input_received = _noop
 sys.modules.setdefault("examples.social_graph_bot", sg_stub)
 
-<<<<<<< HEAD
 
 # Provide a lightweight stub for sentence_transformers if the package is missing
 # so that modules importing RewardManager can be loaded without the heavy optional
 # dependency.
-=======
-# Provide a lightweight stub for sentence_transformers if missing.
->>>>>>> 444d6fa2
+
 if "sentence_transformers" not in sys.modules:
     st = types.ModuleType("sentence_transformers")
 
