--- conflicted
+++ resolved
@@ -2,45 +2,12 @@
 import types
 from pathlib import Path
 
-<<<<<<< HEAD
 import pytest
 
 sys.path.insert(0, str(Path(__file__).resolve().parents[1] / "src"))
 
 # Provide a lightweight stub for sentence_transformers if the package is missing.
-=======
-sys.path.insert(0, str(Path(__file__).resolve().parents[1] / "src"))
 
-import types
-
-import pytest
-
-
-# Provide a lightweight stub of the social_graph_bot module. This allows tests
-# to run without installing optional heavy dependencies used by the full example
-# implementation.
-sg_stub = types.ModuleType("examples.social_graph_bot")
-
-
-async def _noop(*args, **kwargs):
-    return None
-
-
-sg_stub.send_to_prism = _noop
-sg_stub.publish_input_received = _noop
-
-sys.modules.setdefault("examples.social_graph_bot", sg_stub)
-
-# Stub out the optional ``deepthought.motivate`` package to avoid importing
-# heavyweight dependencies like sentence-transformers during test collection.
-motivate_stub = types.ModuleType("deepthought.motivate")
-sys.modules.setdefault("deepthought.motivate", motivate_stub)
-
-# Provide a lightweight stub for sentence_transformers if the package is
-# missing so that modules importing RewardManager can be loaded without the
-# heavy optional dependency.
-
->>>>>>> f698c433
 if "sentence_transformers" not in sys.modules:
     st = types.ModuleType("sentence_transformers")
 
