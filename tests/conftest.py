--- conflicted
+++ resolved
@@ -3,7 +3,6 @@
 import types
 from pathlib import Path
 
-<<<<<<< HEAD
 sys.path.insert(0, str(Path(__file__).resolve().parents[1] / "src"))
 
 import pytest
@@ -11,14 +10,7 @@
 # Provide a lightweight stub of the social_graph_bot module. This allows tests
 # to run without installing optional heavy dependencies used by the full
 # example implementation.
-=======
-import pytest
 
-sys.path.insert(0, str(Path(__file__).resolve().parents[1] / "src"))
-
-# Provide a lightweight stub of the social_graph_bot module so tests do not
-# require optional heavy dependencies from the full example implementation.
->>>>>>> 9c75703b
 sg_stub = types.ModuleType("examples.social_graph_bot")
 
 
@@ -30,65 +22,11 @@
 sg_stub.publish_input_received = _noop
 sys.modules.setdefault("examples.social_graph_bot", sg_stub)
 
-<<<<<<< HEAD
 
 # Provide a lightweight stub for sentence_transformers if the package is
 # missing so that modules importing RewardManager can be loaded without the
 # heavy optional dependency.
-=======
-# Stub out optional dependencies so tests can run without installing them.
-if "nats" not in sys.modules:
-    nats_stub = types.ModuleType("nats")
-    nats_stub.errors = types.SimpleNamespace(Error=Exception, TimeoutError=Exception)
-    sys.modules["nats"] = nats_stub
-    aio_mod = types.ModuleType("nats.aio")
-    client_mod = types.ModuleType("nats.aio.client")
-    msg_mod = types.ModuleType("nats.aio.msg")
 
-    class DummyClient:
-        pass
-
-    class DummyMsg:
-        pass
-
-    client_mod.Client = DummyClient
-    msg_mod.Msg = DummyMsg
-    aio_mod.client = client_mod
-    sys.modules["nats.aio"] = aio_mod
-    sys.modules["nats.aio.client"] = client_mod
-    sys.modules["nats.aio.msg"] = msg_mod
-
-    js_mod = types.ModuleType("nats.js")
-    client_js_mod = types.ModuleType("nats.js.client")
-    api_mod = types.ModuleType("nats.js.api")
-
-    class DummyJetStreamContext:
-        pass
-
-    client_js_mod.JetStreamContext = DummyJetStreamContext
-    js_mod.client = client_js_mod
-    js_mod.JetStreamContext = DummyJetStreamContext
-    api_mod.DiscardPolicy = object
-    api_mod.RetentionPolicy = object
-    api_mod.StorageType = object
-    api_mod.StreamConfig = object
-    sys.modules["nats.js"] = js_mod
-    sys.modules["nats.js.client"] = client_js_mod
-    sys.modules["nats.js.api"] = api_mod
-
-if "aiosqlite" not in sys.modules:
-    aiosqlite_stub = types.ModuleType("aiosqlite")
-
-    async def connect(*args, **kwargs):
-        raise RuntimeError("aiosqlite stub used")
-
-    aiosqlite_stub.connect = connect
-    sys.modules["aiosqlite"] = aiosqlite_stub
-
-# Provide a stub for ``sentence_transformers`` if the package is missing so
-# that RewardManager can be imported without heavy dependencies.
-
->>>>>>> 9c75703b
 if "sentence_transformers" not in sys.modules:
     st = types.ModuleType("sentence_transformers")
 
