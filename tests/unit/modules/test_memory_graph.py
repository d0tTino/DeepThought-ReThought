--- conflicted
+++ resolved
@@ -97,8 +97,6 @@
     with open(graph_file, "r", encoding="utf-8") as f:
         assert isinstance(json.load(f), dict)
 
-
-<<<<<<< HEAD
 @pytest.mark.asyncio
 async def test_handle_input_invalid_payload(tmp_path, monkeypatch):
     graph_file = tmp_path / "graph.json"
@@ -119,30 +117,3 @@
 
     assert msg.nacked
     assert not msg.acked
-=======
-def test_write_graph_failure_logs_and_raises(tmp_path, monkeypatch, caplog):
-    graph_file = tmp_path / "graph.json"
-    mem = create_memory(monkeypatch, graph_file)
-
-    def fail_open(*args, **kwargs):
-        raise IOError("fail")
-
-    monkeypatch.setattr(builtins, "open", fail_open)
-    with caplog.at_level(logging.ERROR), pytest.raises(IOError):
-        mem._write_graph()
-
-    assert any("Failed to write graph file" in r.getMessage() for r in caplog.records)
-
-
-def test_init_write_failure_logs_and_raises(tmp_path, monkeypatch, caplog):
-    graph_file = tmp_path / "graph.json"
-
-    def fail_open(*args, **kwargs):
-        raise IOError("fail")
-
-    monkeypatch.setattr(builtins, "open", fail_open)
-    with caplog.at_level(logging.ERROR), pytest.raises(IOError):
-        memory_graph.GraphMemory(DummyNATS(), DummyJS(), graph_file=graph_file)
-
-    assert any("Failed to write graph file" in r.getMessage() for r in caplog.records)
->>>>>>> b2f1613c
