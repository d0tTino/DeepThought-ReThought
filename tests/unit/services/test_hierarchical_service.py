import sys
import types
import json
from datetime import datetime, timezone
from types import SimpleNamespace

sys.modules.setdefault("deepthought.harness", types.ModuleType("harness"))
sys.modules.setdefault("deepthought.learn", types.ModuleType("learn"))
sys.modules.setdefault("deepthought.modules", types.ModuleType("modules"))
sys.modules.setdefault("deepthought.motivate", types.ModuleType("motivate"))

import pytest

from deepthought.eda.events import EventSubjects, InputReceivedPayload
from deepthought.memory.tiered import TieredMemory
from deepthought.services.hierarchical_service import HierarchicalService


class DummyNATS:
    def __init__(self):
        self.is_connected = True


class DummyJS:
    pass


class DummyPublisher:
    def __init__(self, *args, **kwargs):
        self.published = []

    async def publish(self, subject, payload, use_jetstream=True, timeout=10.0):
        self.published.append((subject, payload))
        return SimpleNamespace(seq=1, stream="test")


class DummySubscriber:
    async def subscribe(self, *args, **kwargs):
        pass

    async def unsubscribe_all(self):
        pass


class DummyVector:
    def query(self, query_texts, n_results=3):
        return {"documents": [["vec1"], ["vec2"]]}


class DummyDAL:
    def query_subgraph(self, query, params):
        return [{"fact": "graph1"}]


class FailingVector:
    def query(self, *args, **kwargs):
        raise RuntimeError("boom")


class FailingDAL:
    def query_subgraph(self, *args, **kwargs):
        raise RuntimeError("boom")


class DummyMsg:
    def __init__(self, data):
        self.data = data.encode()
        self.acked = False

    async def ack(self):
        self.acked = True


@pytest.mark.asyncio
async def test_handle_input_publishes_combined_context(monkeypatch):
    vec = DummyVector()
    dal = DummyDAL()
    memory = TieredMemory(vec, dal, top_k=3)
    service = HierarchicalService(DummyNATS(), DummyJS(), memory)
    service._publisher = DummyPublisher()
    service._subscriber = DummySubscriber()

    payload = InputReceivedPayload(user_input="hello", input_id="x")
    msg = DummyMsg(payload.to_json())
    await service._handle_input(msg)

    assert msg.acked
    assert service._publisher.published
    subject, sent_payload = service._publisher.published[0]
    assert subject == EventSubjects.MEMORY_RETRIEVED
    assert sent_payload.input_id == "x"
    facts = sent_payload.retrieved_knowledge["retrieved_knowledge"]["facts"]
    assert "vec1" in facts and "graph1" in facts
    ts = sent_payload.timestamp
    assert datetime.fromisoformat(ts).tzinfo == timezone.utc


def test_retrieve_context_merges():
    vec = DummyVector()
    dal = DummyDAL()
    memory = TieredMemory(vec, dal, top_k=3)
    service = HierarchicalService(DummyNATS(), DummyJS(), memory)
    ctx = service.retrieve_context("hi")
    assert ctx == ["vec1", "vec2", "graph1"]


def test_retrieve_context_failures():
    memory = TieredMemory(FailingVector(), FailingDAL(), top_k=3)
    service = HierarchicalService(DummyNATS(), DummyJS(), memory)
    ctx = service.retrieve_context("x")
    assert ctx == []


class DummyGraphDAL:
    def query_subgraph(self, query, params):
        return [
            {"src_id": 1, "src": "A", "rel": "KNOWS", "dst_id": 2, "dst": "B"},
            {"src_id": 2, "src": "B", "rel": "LIKES", "dst_id": 3, "dst": "C"},
        ]


def test_dump_graph(tmp_path):
    dal = DummyGraphDAL()
<<<<<<< HEAD
    service = HierarchicalService(DummyNATS(), DummyJS(), None, dal)
=======
    memory = DummyMemory(dal)
    service = HierarchicalService(DummyNATS(), DummyJS(), memory)

>>>>>>> a3c109c2
    dot_file = service.dump_graph(str(tmp_path))

    assert dot_file == str(tmp_path / "graph.dot")
    contents = (tmp_path / "graph.dot").read_text()
    assert '"A" -> "B" [label="KNOWS"]' in contents
    assert '"B" -> "C" [label="LIKES"]' in contents<|MERGE_RESOLUTION|>--- conflicted
+++ resolved
@@ -121,13 +121,8 @@
 
 def test_dump_graph(tmp_path):
     dal = DummyGraphDAL()
-<<<<<<< HEAD
     service = HierarchicalService(DummyNATS(), DummyJS(), None, dal)
-=======
-    memory = DummyMemory(dal)
-    service = HierarchicalService(DummyNATS(), DummyJS(), memory)
 
->>>>>>> a3c109c2
     dot_file = service.dump_graph(str(tmp_path))
 
     assert dot_file == str(tmp_path / "graph.dot")
