--- conflicted
+++ resolved
@@ -1,8 +1,5 @@
 import pytest
-<<<<<<< HEAD
 
-=======
->>>>>>> 30fc27ca
 from deepthought.graph.dal import GraphDAL
 
 
@@ -40,31 +37,17 @@
 def test_add_entity_invalid_label():
     connector = DummyConnector()
     dal = GraphDAL(connector)
-<<<<<<< HEAD
     with pytest.raises(ValueError):
         dal.add_entity("Bad Label; MATCH (n)", {"name": "Alice"})
-=======
 
-    with pytest.raises(ValueError):
-        dal.add_entity("Person;MATCH(n)", {"name": "Alice"})
-
-    assert connector.executed == []
->>>>>>> 30fc27ca
 
 
 def test_add_relationship_invalid_type():
     connector = DummyConnector()
     dal = GraphDAL(connector)
-<<<<<<< HEAD
     with pytest.raises(ValueError):
         dal.add_relationship(1, 2, "KNOWS DELETE *", {"since": 2020})
-=======
 
-    with pytest.raises(ValueError):
-        dal.add_relationship(1, 2, "KNOWS DELETE", {"since": 2020})
-
-    assert connector.executed == []
->>>>>>> 30fc27ca
 
 
 def test_get_entity():
