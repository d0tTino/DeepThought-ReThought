"""Knowledge graph memory module using a Memgraph backend."""

from __future__ import annotations

import json
import logging
from datetime import datetime, timezone
from typing import List, Tuple

import nats
from nats.aio.client import Client as NATS
from nats.aio.msg import Msg
from nats.js.client import JetStreamContext

from ..eda.events import EventSubjects, MemoryRetrievedPayload
from ..eda.publisher import Publisher
from ..eda.subscriber import Subscriber
from ..graph import GraphConnector

logger = logging.getLogger(__name__)


class KnowledgeGraphMemory:
    """Parse user input into a graph stored in Memgraph."""

    def __init__(self, nats_client: NATS, js_context: JetStreamContext, connector: GraphConnector) -> None:
        self._publisher = Publisher(nats_client, js_context)
        self._subscriber = Subscriber(nats_client, js_context)
        self._connector = connector

    def _parse_input(self, text: str) -> Tuple[List[str], List[Tuple[str, str]]]:
        words = [w for w in text.strip().split() if w]
        nodes = list(dict.fromkeys(words))
        edges = [(words[i], words[i + 1]) for i in range(len(words) - 1)]
        return nodes, edges

    def _store(self, nodes: List[str], edges: List[Tuple[str, str]]) -> None:
        for name in nodes:
            self._connector.execute("MERGE (:Entity {name: $name})", {"name": name})
        for src, dst in edges:
            self._connector.execute(
                "MATCH (a:Entity {name: $src}), (b:Entity {name: $dst}) MERGE (a)-[:NEXT]->(b)",
                {"src": src, "dst": dst},
            )

    async def _handle_input_event(self, msg: Msg) -> None:
        input_id = "unknown"
        try:
            data = json.loads(msg.data.decode())
            if not isinstance(data, dict):
                raise ValueError("InputReceived payload must be a dict")
            input_id = data.get("input_id")
            user_input = data.get("user_input")
            if not isinstance(input_id, str) or not isinstance(user_input, str):
                raise ValueError("Invalid input payload fields")
            logger.info("KnowledgeGraphMemory received input %s", input_id)

            nodes, edges = self._parse_input(user_input)
            self._store(nodes, edges)

            payload = MemoryRetrievedPayload(
                retrieved_knowledge={"retrieved_knowledge": {"facts": [], "source": "knowledge_graph"}},
                input_id=input_id,
                timestamp=datetime.now(timezone.utc).isoformat(),
            )
            await self._publisher.publish(
                EventSubjects.MEMORY_RETRIEVED,
                payload,
                use_jetstream=True,
                timeout=10.0,
            )
            await msg.ack()
<<<<<<< HEAD
        except (json.JSONDecodeError, ValueError) as e:  # pragma: no cover - validation errors
            logger.error("Invalid InputReceived payload: %s", e, exc_info=True)
            if hasattr(msg, "nak") and callable(msg.nak):
                try:
                    await msg.nak()
                except Exception:
                    logger.error("Failed to NAK message", exc_info=True)
            elif hasattr(msg, "ack") and callable(msg.ack):
                try:
                    await msg.ack()
                except Exception:
                    logger.error("Failed to ack message after error", exc_info=True)
=======
        except json.JSONDecodeError as e:  # pragma: no cover - error path
            logger.error("Invalid JSON in KnowledgeGraphMemory: %s", e, exc_info=True)
            if hasattr(msg, "nak") and callable(msg.nak):
                try:
                    await msg.nak()
                except nats.errors.Error:
                    logger.error("Failed to NAK message", exc_info=True)
        except nats.errors.TimeoutError as e:  # pragma: no cover - error path
            logger.error("NATS timeout in KnowledgeGraphMemory: %s", e, exc_info=True)
            if hasattr(msg, "nak") and callable(msg.nak):
                try:
                    await msg.nak()
                except nats.errors.Error:
                    logger.error("Failed to NAK message", exc_info=True)
>>>>>>> b2f1613c
        except Exception as e:  # pragma: no cover - error path
            logger.error("Error in KnowledgeGraphMemory: %s", e, exc_info=True)
            if hasattr(msg, "nak") and callable(msg.nak):
                try:
                    await msg.nak()
                except nats.errors.Error:
                    logger.error("Failed to NAK message", exc_info=True)
            elif hasattr(msg, "ack") and callable(msg.ack):
                try:
                    await msg.ack()
                except nats.errors.Error:
                    logger.error("Failed to ack message after error", exc_info=True)

    async def start_listening(self, durable_name: str = "knowledge_graph_listener") -> bool:
        if not self._subscriber:
            logger.error("Subscriber not initialized for KnowledgeGraphMemory.")
            return False
        try:
            await self._subscriber.subscribe(
                subject=EventSubjects.INPUT_RECEIVED,
                handler=self._handle_input_event,
                use_jetstream=True,
                durable=durable_name,
            )
            logger.info("KnowledgeGraphMemory subscribed to %s", EventSubjects.INPUT_RECEIVED)
            return True
        except nats.errors.Error as e:  # pragma: no cover - network failure
            logger.error("KnowledgeGraphMemory failed to subscribe: %s", e, exc_info=True)
            return False
        except Exception as e:  # pragma: no cover - network failure
            logger.error("KnowledgeGraphMemory failed to subscribe: %s", e, exc_info=True)
            return False

    async def stop_listening(self) -> None:
        if self._subscriber:
            await self._subscriber.unsubscribe_all()
            logger.info("KnowledgeGraphMemory stopped listening.")
        else:  # pragma: no cover - defensive
            logger.warning("Cannot stop listening - no subscriber available.")<|MERGE_RESOLUTION|>--- conflicted
+++ resolved
@@ -70,7 +70,6 @@
                 timeout=10.0,
             )
             await msg.ack()
-<<<<<<< HEAD
         except (json.JSONDecodeError, ValueError) as e:  # pragma: no cover - validation errors
             logger.error("Invalid InputReceived payload: %s", e, exc_info=True)
             if hasattr(msg, "nak") and callable(msg.nak):
@@ -83,22 +82,7 @@
                     await msg.ack()
                 except Exception:
                     logger.error("Failed to ack message after error", exc_info=True)
-=======
-        except json.JSONDecodeError as e:  # pragma: no cover - error path
-            logger.error("Invalid JSON in KnowledgeGraphMemory: %s", e, exc_info=True)
-            if hasattr(msg, "nak") and callable(msg.nak):
-                try:
-                    await msg.nak()
-                except nats.errors.Error:
-                    logger.error("Failed to NAK message", exc_info=True)
-        except nats.errors.TimeoutError as e:  # pragma: no cover - error path
-            logger.error("NATS timeout in KnowledgeGraphMemory: %s", e, exc_info=True)
-            if hasattr(msg, "nak") and callable(msg.nak):
-                try:
-                    await msg.nak()
-                except nats.errors.Error:
-                    logger.error("Failed to NAK message", exc_info=True)
->>>>>>> b2f1613c
+
         except Exception as e:  # pragma: no cover - error path
             logger.error("Error in KnowledgeGraphMemory: %s", e, exc_info=True)
             if hasattr(msg, "nak") and callable(msg.nak):
