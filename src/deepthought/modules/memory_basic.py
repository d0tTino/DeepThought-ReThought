import json
import logging
import os
from datetime import datetime, timezone
from typing import Any, Dict, List, Optional
from nats.aio.client import Client as NATS
from nats.aio.msg import Msg
from nats.js.client import JetStreamContext
from ..config import settings
from ..eda.events import EventSubjects, MemoryRetrievedPayload
from ..eda.publisher import Publisher
from ..eda.subscriber import Subscriber

logger = logging.getLogger(__name__)

class BasicMemory:
    """File-backed memory module storing past inputs."""

<<<<<<< HEAD
    def __init__(
        self,
        nats_client: NATS,
        js_context: JetStreamContext,
        memory_file: Optional[str] = None,
    ) -> None:
        self._publisher = Publisher(nats_client, js_context)
        self._subscriber = Subscriber(nats_client, js_context)
        self._memory_file = memory_file or settings.memory_file
=======
    def __init__(self, nats_client: NATS, js_context: JetStreamContext, memory_file: str | None = None):
        self._publisher = Publisher(nats_client, js_context)
        self._subscriber = Subscriber(nats_client, js_context)
        self._memory_file = memory_file or settings.memory.file_path
>>>>>>> f0b219c9
        if not os.path.exists(self._memory_file):
            with open(self._memory_file, "w", encoding="utf-8") as f:
                json.dump([], f)
        logger.info("BasicMemory initialized with file %s", self._memory_file)

    def _read_memory(self) -> List[Dict[str, Any]]:
        try:
            with open(self._memory_file, "r", encoding="utf-8") as f:
                return json.load(f)
        except Exception:
            return []

    def _write_memory(self, data: List[Dict[str, Any]]) -> None:
        with open(self._memory_file, "w", encoding="utf-8") as f:
            json.dump(data, f)

    async def _handle_input_event(self, msg: Msg) -> None:
        input_id = "unknown"
        try:
            data = json.loads(msg.data.decode())
            input_id = data.get("input_id", "unknown")
            user_input = data.get("user_input", "")
            logger.info("BasicMemory received input event ID %s", input_id)

            history = self._read_memory()
            history.append({"timestamp": datetime.now(timezone.utc).isoformat(), "user_input": user_input})
            self._write_memory(history)

            last_entries = history[-3:]
            facts = [entry["user_input"] for entry in last_entries]
            memory_data = {"facts": facts, "source": "basic_memory"}
            payload = MemoryRetrievedPayload(
                retrieved_knowledge={"retrieved_knowledge": memory_data},
                input_id=input_id,
                timestamp=datetime.now(timezone.utc).isoformat(),
            )

            await self._publisher.publish(
                EventSubjects.MEMORY_RETRIEVED, payload, use_jetstream=True, timeout=10.0
            )
            logger.info("BasicMemory published memory event ID %s", input_id)
            await msg.ack()
        except Exception as e:
            logger.error("Error in BasicMemory handler: %s", e, exc_info=True)
            if hasattr(msg, "nak") and callable(msg.nak):
                try:
                    await msg.nak()
                except Exception:
                    logger.error("Failed to NAK message", exc_info=True)
            elif hasattr(msg, "ack") and callable(msg.ack):
                try:
                    await msg.ack()
                except Exception:
                    logger.error("Failed to ack message after error", exc_info=True)

    async def start_listening(self, durable_name: str = "memory_basic_listener") -> bool:
        if not self._subscriber:
            logger.error("Subscriber not initialized for BasicMemory.")
            return False
        try:
            await self._subscriber.subscribe(
                subject=EventSubjects.INPUT_RECEIVED,
                handler=self._handle_input_event,
                use_jetstream=True,
                durable=durable_name,
            )
            logger.info("BasicMemory subscribed to %s", EventSubjects.INPUT_RECEIVED)
            return True
        except Exception as e:
            logger.error("BasicMemory failed to subscribe: %s", e, exc_info=True)
            return False

    async def stop_listening(self) -> None:
        if self._subscriber:
            await self._subscriber.unsubscribe_all()
            logger.info("BasicMemory stopped listening.")
        else:
            logger.warning("Cannot stop listening - no subscriber available.")<|MERGE_RESOLUTION|>--- conflicted
+++ resolved
@@ -16,7 +16,6 @@
 class BasicMemory:
     """File-backed memory module storing past inputs."""
 
-<<<<<<< HEAD
     def __init__(
         self,
         nats_client: NATS,
@@ -26,12 +25,7 @@
         self._publisher = Publisher(nats_client, js_context)
         self._subscriber = Subscriber(nats_client, js_context)
         self._memory_file = memory_file or settings.memory_file
-=======
-    def __init__(self, nats_client: NATS, js_context: JetStreamContext, memory_file: str | None = None):
-        self._publisher = Publisher(nats_client, js_context)
-        self._subscriber = Subscriber(nats_client, js_context)
-        self._memory_file = memory_file or settings.memory.file_path
->>>>>>> f0b219c9
+
         if not os.path.exists(self._memory_file):
             with open(self._memory_file, "w", encoding="utf-8") as f:
                 json.dump([], f)
