--- conflicted
+++ resolved
@@ -68,7 +68,6 @@
             await msg.ack()
             logger.debug(f"Acked message for {input_id} in MemoryStub")
 
-<<<<<<< HEAD
         except (json.JSONDecodeError, ValueError) as e:
             logger.error(f"Invalid InputReceived payload: {e}", exc_info=True)
             if hasattr(msg, "nak") and callable(msg.nak):
@@ -81,22 +80,7 @@
                     await msg.ack()
                 except Exception:
                     logger.error("Failed to ack message after error", exc_info=True)
-=======
-        except json.JSONDecodeError as e:
-            logger.error(f"Invalid JSON in MemoryStub handler: {e}", exc_info=True)
-            if hasattr(msg, "nak") and callable(msg.nak):
-                try:
-                    await msg.nak()
-                except nats.errors.Error:
-                    logger.error("Failed to NAK message", exc_info=True)
-        except nats.errors.TimeoutError as e:
-            logger.error(f"NATS timeout in MemoryStub handler: {e}", exc_info=True)
-            if hasattr(msg, "nak") and callable(msg.nak):
-                try:
-                    await msg.nak()
-                except nats.errors.Error:
-                    logger.error("Failed to NAK message", exc_info=True)
->>>>>>> b2f1613c
+
         except Exception as e:
             logger.error(f"Error in MemoryStub handler: {e}", exc_info=True)
             if hasattr(msg, "nak") and callable(msg.nak):
