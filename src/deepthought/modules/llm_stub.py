--- conflicted
+++ resolved
@@ -109,7 +109,6 @@
                 )
                 # Do not ack/nak on failure; leave to message broker
 
-<<<<<<< HEAD
         except (json.JSONDecodeError, ValueError) as e:
             logger.error(f"Invalid MemoryRetrieved payload: {e}", exc_info=True)
             if hasattr(msg, "nak") and callable(msg.nak):
@@ -121,14 +120,7 @@
                 try:
                     await msg.ack()
                 except Exception:
-=======
-        except json.JSONDecodeError as e:
-            logger.error(f"Invalid JSON in LLMStub handler: {e}", exc_info=True)
-            if hasattr(msg, "ack") and callable(msg.ack):
-                try:
-                    await msg.ack()
-                except nats.errors.Error:
->>>>>>> b2f1613c
+
                     logger.error("Failed to ack message after error", exc_info=True)
         except Exception as e:
             logger.error(f"Error in LLMStub handler: {e}", exc_info=True)
