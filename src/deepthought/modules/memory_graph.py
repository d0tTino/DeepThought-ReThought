--- conflicted
+++ resolved
@@ -24,18 +24,14 @@
         self._publisher = Publisher(nats_client, js_context)
         self._subscriber = Subscriber(nats_client, js_context)
         self._graph_file = graph_file
-<<<<<<< HEAD
         self.repaired = False
-=======
-        self._last_read_error = None
->>>>>>> 76ab3ba3
+
 
         dir_path = os.path.dirname(self._graph_file)
         if dir_path:
             os.makedirs(dir_path, exist_ok=True)
 
         if os.path.exists(self._graph_file):
-<<<<<<< HEAD
             self._graph, valid = self._read_graph()
             if not valid:
                 self.repaired = True
@@ -44,16 +40,7 @@
                 except Exception:
                     # _write_graph already logs the error
                     raise
-=======
-            self._graph = self._read_graph()
-            # Ensure corrupted files get rewritten as valid JSON
-            try:
-                self._write_graph()
-            except Exception:
-                # _write_graph already logs the error
-                raise
 
->>>>>>> 76ab3ba3
         else:
             self._graph = nx.DiGraph()
             try:
@@ -63,12 +50,8 @@
                 raise
         logger.info("GraphMemory initialized with file %s", self._graph_file)
 
-<<<<<<< HEAD
     def _read_graph(self) -> tuple[nx.DiGraph, bool]:
-=======
-    def _read_graph(self) -> nx.DiGraph:
-        self._last_read_error = None
->>>>>>> 76ab3ba3
+
         try:
             with open(self._graph_file, "r", encoding="utf-8") as f:
                 data = json.load(f)
@@ -76,18 +59,8 @@
         except (FileNotFoundError, PermissionError, OSError, json.JSONDecodeError) as e:
             self._last_read_error = e
             logger.error("Failed to read graph file %s: %s", self._graph_file, e, exc_info=True)
-<<<<<<< HEAD
             return nx.DiGraph(), False
-=======
-            graph = nx.DiGraph()
-            self._graph = graph
-            try:
-                self._write_graph()
-            except Exception:
-                # _write_graph already logs the error
-                pass
-            return graph
->>>>>>> 76ab3ba3
+
         except Exception as e:  # fallback
             self._last_read_error = e
             logger.error("Unexpected error reading graph file %s: %s", self._graph_file, e, exc_info=True)
