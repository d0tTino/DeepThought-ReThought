"""Utilities for replaying previously recorded agent traces."""

import asyncio
<<<<<<< HEAD
from typing import Iterable, Optional, Protocol
=======
from typing import Iterable, Protocol
>>>>>>> a9a12250

from ..eda.publisher import Publisher
from .record import TraceEvent


class Agent(Protocol):
    async def act(self, state: str) -> str:
        """Return an action in response to ``state``."""
        ...


<<<<<<< HEAD
async def replay(trace: Iterable[TraceEvent], agent: Agent, publisher: Optional[Publisher] = None) -> None:
    """Replay a trace, preserving original timing."""
    for event in trace:
        await asyncio.sleep(event.timestamp_delta)
        if publisher is not None:
            await publisher.publish("chat.raw", event.state)
        _ = await agent.act(event.state)
=======
async def replay(trace: Iterable[TraceEvent], agent: Agent) -> None:
    """Replay ``trace`` by invoking ``agent`` for each recorded state.

    The ``latency`` field of each :class:`~deepthought.harness.record.TraceEvent`
    indicates the delay before the next action should be replayed. This allows
    re-simulating the timing of the original interaction when running tests or
    evaluations.
    """

    for event in trace:
        await agent.act(event.state)
        if event.latency:
            await asyncio.sleep(event.latency)
>>>>>>> a9a12250
<|MERGE_RESOLUTION|>--- conflicted
+++ resolved
@@ -1,11 +1,8 @@
 """Utilities for replaying previously recorded agent traces."""
 
 import asyncio
-<<<<<<< HEAD
 from typing import Iterable, Optional, Protocol
-=======
-from typing import Iterable, Protocol
->>>>>>> a9a12250
+
 
 from ..eda.publisher import Publisher
 from .record import TraceEvent
@@ -17,7 +14,6 @@
         ...
 
 
-<<<<<<< HEAD
 async def replay(trace: Iterable[TraceEvent], agent: Agent, publisher: Optional[Publisher] = None) -> None:
     """Replay a trace, preserving original timing."""
     for event in trace:
@@ -25,18 +21,3 @@
         if publisher is not None:
             await publisher.publish("chat.raw", event.state)
         _ = await agent.act(event.state)
-=======
-async def replay(trace: Iterable[TraceEvent], agent: Agent) -> None:
-    """Replay ``trace`` by invoking ``agent`` for each recorded state.
-
-    The ``latency`` field of each :class:`~deepthought.harness.record.TraceEvent`
-    indicates the delay before the next action should be replayed. This allows
-    re-simulating the timing of the original interaction when running tests or
-    evaluations.
-    """
-
-    for event in trace:
-        await agent.act(event.state)
-        if event.latency:
-            await asyncio.sleep(event.latency)
->>>>>>> a9a12250
