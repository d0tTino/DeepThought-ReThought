--- conflicted
+++ resolved
@@ -8,7 +8,6 @@
 
 from pydantic_settings import BaseSettings
 
-<<<<<<< HEAD
 try:  # YAML support is optional
     import yaml  # type: ignore
 except Exception:  # pragma: no cover - yaml may not be installed
@@ -54,18 +53,5 @@
         return Settings.parse_obj(data)
     return Settings()
 
-=======
-@dataclass
-class MemorySettings:
-    """Configuration for BasicMemory module."""
-    file_path: str = os.getenv("BASIC_MEMORY_FILE", "memory.json")
-
-@dataclass
-class Settings:
-    """Application wide settings."""
-    nats: NATSSettings = field(default_factory=NATSSettings)
-    memory: MemorySettings = field(default_factory=MemorySettings)
->>>>>>> f0b219c9
-
 # Module level singleton for convenience
 settings = load_settings()