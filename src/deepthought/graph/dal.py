from __future__ import annotations

from .connector import GraphConnector


class GraphDAL:
    """Data access layer providing high level graph operations."""

    def __init__(self, connector: GraphConnector) -> None:
        self._connector = connector

    def merge_entity(self, name: str) -> None:
        """Ensure an Entity node exists with the given ``name``."""
        self._connector.execute("MERGE (:Entity {name: $name})", {"name": name})

    def merge_next_edge(self, src: str, dst: str) -> None:
        """Ensure a NEXT edge exists from ``src`` to ``dst``."""
        self._connector.execute(
            "MATCH (a:Entity {name: $src}), (b:Entity {name: $dst}) MERGE (a)-[:NEXT]->(b)",
            {"src": src, "dst": dst},
        )

<<<<<<< HEAD
    def add_entity(self, label: str, props: dict) -> None:
        """Create a node with ``label`` and ``props`` if it does not exist."""
        self._connector.execute(
            f"MERGE (n:{label} $props)",
            {"props": props},
        )

    def add_relationship(self, start_id: int, end_id: int, rel_type: str, props: dict) -> None:
        """Create a relationship of ``rel_type`` with ``props`` between nodes."""
        self._connector.execute(
            f"MATCH (a {{id: $start_id}}), (b {{id: $end_id}}) MERGE (a)-[r:{rel_type} $props]->(b)",
            {"start_id": start_id, "end_id": end_id, "props": props},
        )

    def get_entity(self, label: str, key: str, value: object) -> dict | None:
        """Return the first node matching ``label`` where ``key`` equals ``value``."""
        result = self._connector.execute(
            f"MATCH (n:{label} {{{key}: $value}}) RETURN n",
            {"value": value},
        )
        return result[0] if result else None

    def query_subgraph(self, query: str, params: dict | None = None) -> list:
        """Execute ``query`` with ``params`` and return the resulting rows."""
=======
    # --- Methods used in tests ---
    def add_entity(self, label: str, props: dict) -> None:
        """Create or update a node with ``label`` and ``props``."""
        query = f"MERGE (n:{label} $props)"
        self._connector.execute(query, {"props": props})

    def add_relationship(self, start_id: int, end_id: int, rel_type: str, props: dict | None = None) -> None:
        """Create or update a relationship of type ``rel_type`` between nodes."""
        props = props or {}
        query = f"MATCH (a {{id: $start_id}}), (b {{id: $end_id}}) MERGE (a)-[r:{rel_type} $props]->(b)"
        self._connector.execute(query, {"start_id": start_id, "end_id": end_id, "props": props})

    def get_entity(self, label: str, key: str, value: str):
        """Return a single node matching ``label`` and ``key``."""
        query = f"MATCH (n:{label} {{{key}: $value}}) RETURN n"
        rows = self._connector.execute(query, {"value": value})
        return rows[0] if rows else None

    def query_subgraph(self, query: str, params: dict | None = None):
        """Run an arbitrary query and return the results."""
>>>>>>> 751d64d5
        return self._connector.execute(query, params or {})<|MERGE_RESOLUTION|>--- conflicted
+++ resolved
@@ -20,7 +20,6 @@
             {"src": src, "dst": dst},
         )
 
-<<<<<<< HEAD
     def add_entity(self, label: str, props: dict) -> None:
         """Create a node with ``label`` and ``props`` if it does not exist."""
         self._connector.execute(
@@ -45,26 +44,5 @@
 
     def query_subgraph(self, query: str, params: dict | None = None) -> list:
         """Execute ``query`` with ``params`` and return the resulting rows."""
-=======
-    # --- Methods used in tests ---
-    def add_entity(self, label: str, props: dict) -> None:
-        """Create or update a node with ``label`` and ``props``."""
-        query = f"MERGE (n:{label} $props)"
-        self._connector.execute(query, {"props": props})
 
-    def add_relationship(self, start_id: int, end_id: int, rel_type: str, props: dict | None = None) -> None:
-        """Create or update a relationship of type ``rel_type`` between nodes."""
-        props = props or {}
-        query = f"MATCH (a {{id: $start_id}}), (b {{id: $end_id}}) MERGE (a)-[r:{rel_type} $props]->(b)"
-        self._connector.execute(query, {"start_id": start_id, "end_id": end_id, "props": props})
-
-    def get_entity(self, label: str, key: str, value: str):
-        """Return a single node matching ``label`` and ``key``."""
-        query = f"MATCH (n:{label} {{{key}: $value}}) RETURN n"
-        rows = self._connector.execute(query, {"value": value})
-        return rows[0] if rows else None
-
-    def query_subgraph(self, query: str, params: dict | None = None):
-        """Run an arbitrary query and return the results."""
->>>>>>> 751d64d5
         return self._connector.execute(query, params or {})