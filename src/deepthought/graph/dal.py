from __future__ import annotations

from .connector import GraphConnector


class GraphDAL:
    """Data access layer providing high level graph operations.

    This class exposes convenience helpers for inserting entities and
    relationships as well as running small read queries against the
    underlying graph database via :class:`GraphConnector`.
    """

    def __init__(self, connector: GraphConnector) -> None:
        self._connector = connector

    def merge_entity(self, name: str) -> None:
        """Ensure an Entity node exists with the given ``name``."""
        self._connector.execute("MERGE (:Entity {name: $name})", {"name": name})

    def merge_next_edge(self, src: str, dst: str) -> None:
        """Ensure a NEXT edge exists from ``src`` to ``dst``."""
        self._connector.execute(
            "MATCH (a:Entity {name: $src}), (b:Entity {name: $dst}) MERGE (a)-[:NEXT]->(b)",
            {"src": src, "dst": dst},
        )

<<<<<<< HEAD
    # New methods expected by unit tests

    def add_entity(self, label: str, props: dict) -> None:
        """Create or merge a node with ``label`` and ``props``."""
        query = f"MERGE (n:{label} $props)"
        self._connector.execute(query, {"props": props})

    def add_relationship(self, start_id: int, end_id: int, rel_type: str, props: dict) -> None:
        """Create or merge a relationship of ``rel_type`` between two nodes."""
        query = "MATCH (a {id: $start_id}), (b {id: $end_id}) MERGE (a)-[r:" f"{rel_type} $props]->(b)"
        self._connector.execute(
            query,
            {"start_id": start_id, "end_id": end_id, "props": props},
        )

    def get_entity(self, label: str, field: str, value):
        """Return the first node of ``label`` where ``field`` equals ``value``."""
        query = f"MATCH (n:{label} {{{field}: $value}}) RETURN n"
        rows = self._connector.execute(query, {"value": value})
        return rows[0] if rows else None

    def query_subgraph(self, query: str, params: dict):
        """Execute an arbitrary query and return the resulting rows."""
        return self._connector.execute(query, params)
=======
    # Methods required by unit tests

    def add_entity(self, label: str, props: dict) -> None:
        """Create or merge a node with ``label`` and ``props``."""
        self._connector.execute(f"MERGE (n:{label} $props)", {"props": props})

    def add_relationship(
        self, start_id: int, end_id: int, rel: str, props: dict | None = None
    ) -> None:
        """Create or merge a relationship of type ``rel`` between two IDs."""
        self._connector.execute(
            f"MATCH (a {{id: $start_id}}), (b {{id: $end_id}}) MERGE (a)-[r:{rel} $props]->(b)",
            {"start_id": start_id, "end_id": end_id, "props": props or {}},
        )

    def get_entity(self, label: str, key: str, value: str):
        """Return the first node of ``label`` where ``key`` equals ``value``."""
        rows = self._connector.execute(
            f"MATCH (n:{label} {{{key}: $value}}) RETURN n",
            {"value": value},
        )
        return rows[0] if rows else None

    def query_subgraph(self, query: str, params: dict | None = None):
        """Execute an arbitrary Cypher query and return the results."""
        return self._connector.execute(query, params or {})
>>>>>>> 27dd2f85
<|MERGE_RESOLUTION|>--- conflicted
+++ resolved
@@ -25,7 +25,6 @@
             {"src": src, "dst": dst},
         )
 
-<<<<<<< HEAD
     # New methods expected by unit tests
 
     def add_entity(self, label: str, props: dict) -> None:
@@ -49,32 +48,4 @@
 
     def query_subgraph(self, query: str, params: dict):
         """Execute an arbitrary query and return the resulting rows."""
-        return self._connector.execute(query, params)
-=======
-    # Methods required by unit tests
-
-    def add_entity(self, label: str, props: dict) -> None:
-        """Create or merge a node with ``label`` and ``props``."""
-        self._connector.execute(f"MERGE (n:{label} $props)", {"props": props})
-
-    def add_relationship(
-        self, start_id: int, end_id: int, rel: str, props: dict | None = None
-    ) -> None:
-        """Create or merge a relationship of type ``rel`` between two IDs."""
-        self._connector.execute(
-            f"MATCH (a {{id: $start_id}}), (b {{id: $end_id}}) MERGE (a)-[r:{rel} $props]->(b)",
-            {"start_id": start_id, "end_id": end_id, "props": props or {}},
-        )
-
-    def get_entity(self, label: str, key: str, value: str):
-        """Return the first node of ``label`` where ``key`` equals ``value``."""
-        rows = self._connector.execute(
-            f"MATCH (n:{label} {{{key}: $value}}) RETURN n",
-            {"value": value},
-        )
-        return rows[0] if rows else None
-
-    def query_subgraph(self, query: str, params: dict | None = None):
-        """Execute an arbitrary Cypher query and return the results."""
-        return self._connector.execute(query, params or {})
->>>>>>> 27dd2f85
+        return self._connector.execute(query, params)