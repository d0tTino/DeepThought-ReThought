--- conflicted
+++ resolved
@@ -26,7 +26,6 @@
             {"src": src, "dst": dst},
         )
 
-<<<<<<< HEAD
     # ------------------------------------------------------------------
     # Additional helper methods used by tests
     # ------------------------------------------------------------------
@@ -46,43 +45,11 @@
         """Retrieve the first entity matching ``prop``."""
         result = self._connector.execute(
             f"MATCH (n:{label} {{{prop}: $value}}) RETURN n",
-=======
-    def add_entity(self, label: str, props: dict[str, object]) -> None:
-        """Create or merge a node with ``label`` and ``props``."""
 
-        self._connector.execute(
-            f"MERGE (n:{label} $props)",
-            {"props": props},
-        )
-
-    def add_relationship(
-        self, start_id: int, end_id: int, label: str, props: dict[str, object]
-    ) -> None:
-        """Create or merge a relationship of type ``label`` between two nodes."""
-        self._connector.execute(
-            f"MATCH (a {{id: $start_id}}), (b {{id: $end_id}}) MERGE (a)-[r:{label} $props]->(b)",
-
-            {"start_id": start_id, "end_id": end_id, "props": props},
-        )
-
-    def get_entity(self, label: str, key: str, value: object) -> dict | None:
-        """Return the first node matching ``label`` where ``key`` equals ``value``."""
-        result = self._connector.execute(
-            f"MATCH (n:{label} {{{key}: $value}}) RETURN n",
->>>>>>> 5ce075ca
             {"value": value},
         )
         return result[0] if result else None
 
-<<<<<<< HEAD
     def query_subgraph(self, query: str, params: dict) -> list:
         """Run an arbitrary Cypher query and return the results."""
-        return self._connector.execute(query, params)
-=======
-    def query_subgraph(
-        self, query: str, params: dict[str, object] | None = None
-    ) -> list:
-        """Execute an arbitrary Cypher query and return the result rows."""
-
-        return self._connector.execute(query, params or {})
->>>>>>> 5ce075ca
+        return self._connector.execute(query, params)