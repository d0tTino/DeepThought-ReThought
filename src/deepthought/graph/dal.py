--- conflicted
+++ resolved
@@ -6,14 +6,12 @@
 class GraphDAL:
     """Data access layer providing high level graph operations.
 
-<<<<<<< HEAD
     This class exposes convenience helpers for inserting entities and
     relationships as well as running small read queries against the
     underlying graph database via :class:`GraphConnector`.
     """
 
-=======
->>>>>>> aa86e4cb
+
     def __init__(self, connector: GraphConnector) -> None:
         self._connector = connector
 
@@ -28,31 +26,21 @@
             {"src": src, "dst": dst},
         )
 
-<<<<<<< HEAD
     def add_entity(self, label: str, props: dict[str, object]) -> None:
         """Create or merge a node with ``label`` and ``props``."""
-=======
-    def add_entity(self, label: str, props: dict) -> None:
-        """Create a node with ``label`` and ``props`` if it does not exist."""
->>>>>>> aa86e4cb
+
         self._connector.execute(
             f"MERGE (n:{label} $props)",
             {"props": props},
         )
 
-<<<<<<< HEAD
     def add_relationship(
         self, start_id: int, end_id: int, label: str, props: dict[str, object]
     ) -> None:
         """Create or merge a relationship of type ``label`` between two nodes."""
         self._connector.execute(
             f"MATCH (a {{id: $start_id}}), (b {{id: $end_id}}) MERGE (a)-[r:{label} $props]->(b)",
-=======
-    def add_relationship(self, start_id: int, end_id: int, rel_type: str, props: dict) -> None:
-        """Create a relationship of ``rel_type`` with ``props`` between nodes."""
-        self._connector.execute(
-            f"MATCH (a {{id: $start_id}}), (b {{id: $end_id}}) MERGE (a)-[r:{rel_type} $props]->(b)",
->>>>>>> aa86e4cb
+
             {"start_id": start_id, "end_id": end_id, "props": props},
         )
 
@@ -64,14 +52,9 @@
         )
         return result[0] if result else None
 
-<<<<<<< HEAD
     def query_subgraph(
         self, query: str, params: dict[str, object] | None = None
     ) -> list:
         """Execute an arbitrary Cypher query and return the result rows."""
-=======
-    def query_subgraph(self, query: str, params: dict | None = None) -> list:
-        """Execute ``query`` with ``params`` and return the resulting rows."""
 
->>>>>>> aa86e4cb
         return self._connector.execute(query, params or {})