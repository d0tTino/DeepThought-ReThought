--- conflicted
+++ resolved
@@ -1,12 +1,7 @@
 import json
 import logging
 from datetime import datetime, timezone
-<<<<<<< HEAD
 from typing import Any, List, Sequence, Optional
-
-=======
-from typing import Any, List, Optional, Sequence
->>>>>>> 1e587d35
 
 import nats
 from nats.aio.client import Client as NATS
