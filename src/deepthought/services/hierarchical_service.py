--- conflicted
+++ resolved
@@ -13,10 +13,6 @@
 from ..eda.subscriber import Subscriber
 from ..graph import GraphDAL
 from ..memory.vector_store import create_vector_store
-<<<<<<< HEAD
-=======
-
->>>>>>> f45fb99a
 
 logger = logging.getLogger(__name__)
 
