--- conflicted
+++ resolved
@@ -25,19 +25,14 @@
         self,
         nats_client: NATS,
         js_context: JetStreamContext,
-<<<<<<< HEAD
         memory: TieredMemory | None,
         graph_dal: GraphDAL | None = None,
         top_k: int = 3,
-=======
-        memory: Optional[TieredMemory],
-        graph_dal: Optional[GraphDAL] = None,
->>>>>>> bbfd45cd
+
     ) -> None:
         self._publisher = Publisher(nats_client, js_context)
         self._subscriber = Subscriber(nats_client, js_context)
         self._memory = memory
-<<<<<<< HEAD
         if memory is not None:
             self._vector_store = memory._store
             self._graph_dal = memory._dal
@@ -46,11 +41,7 @@
             self._vector_store = None
             self._graph_dal = graph_dal
             self._top_k = top_k
-=======
-        self._graph_dal = memory._dal
-        self._vector_store = getattr(memory, "_store", None)
-        self._top_k = memory._top_k
->>>>>>> bbfd45cd
+
 
     def _vector_matches(self, prompt: str) -> List[str]:
         if getattr(self._memory, "_store", None) is None:
@@ -180,11 +171,8 @@
             )
             logger.info("HierarchicalService subscribed to %s", EventSubjects.INPUT_RECEIVED)
             return True
-<<<<<<< HEAD
         except NatsError as e:
-=======
-        except nats.errors.Error as e:
->>>>>>> bbfd45cd
+
             logger.error("HierarchicalService failed to subscribe: %s", e, exc_info=True)
             return False
         except Exception as e:  # pragma: no cover - network failure
