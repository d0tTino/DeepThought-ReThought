import json
import logging
from datetime import datetime, timezone
from typing import List, Optional, Sequence

from nats.aio.client import Client as NATS
from nats.aio.msg import Msg
from nats.errors import Error as NatsError
from nats.js.client import JetStreamContext

from ..eda.events import EventSubjects, MemoryRetrievedPayload
from ..eda.publisher import Publisher
from ..eda.subscriber import Subscriber
from ..graph import GraphDAL
from ..memory.tiered import TieredMemory
from ..memory.vector_store import create_vector_store

logger = logging.getLogger(__name__)


class HierarchicalService:
    """Service combining vector search and graph lookups."""

    def __init__(
        self,
        nats_client: NATS,
        js_context: JetStreamContext,
        memory: TieredMemory | None,
        graph_dal: GraphDAL | None = None,
        top_k: int = 3,

    ) -> None:
        self._publisher = Publisher(nats_client, js_context)
        self._subscriber = Subscriber(nats_client, js_context)
        self._memory = memory
<<<<<<< HEAD

    def _vector_matches(self, prompt: str) -> List[str]:
        """Return vector matches using the underlying memory store."""
        return self._memory._vector_matches(prompt)

    def _graph_facts(self) -> List[str]:
        """Return graph facts using the underlying memory store."""
        return self._memory._graph_facts(self._memory._top_k)
=======
        if memory is not None:
            self._vector_store = memory._store
            self._graph_dal = memory._dal
            self._top_k = memory._top_k
        else:
            self._vector_store = None
            self._graph_dal = graph_dal
            self._top_k = top_k


    def _vector_matches(self, prompt: str) -> List[str]:
        if getattr(self._memory, "_store", None) is None:
            return []
        try:
            result = self._memory._store.query(query_texts=[prompt], n_results=self._memory._top_k)
            docs: Sequence | None = None
            if isinstance(result, dict):
                docs = result.get("documents")
            elif isinstance(result, Sequence):
                docs = result
            if not docs:
                return []
            matches: List[str] = []
            for doc in docs:
                if isinstance(doc, list):
                    for d in doc:
                        matches.append(str(getattr(d, "page_content", d)))
                else:
                    matches.append(str(getattr(doc, "page_content", doc)))
            return matches
        except Exception as exc:  # pragma: no cover - defensive
            logger.error("Vector store query failed: %s", exc, exc_info=True)
            return []

    def _graph_facts(self) -> List[str]:
        try:
            rows = self._memory._dal.query_subgraph(
                "MATCH (n:Entity) RETURN n.name AS fact LIMIT $limit",
                {"limit": self._memory._top_k},
            )
            return [str(r.get("fact")) for r in rows if r.get("fact")]
        except Exception as exc:  # pragma: no cover - defensive
            logger.error("Graph query failed: %s", exc, exc_info=True)
            return []
>>>>>>> d10452c5


    @classmethod
    def from_chroma(
        cls,
        nats_client: NATS,
        js_context: JetStreamContext,
        graph_dal: GraphDAL,
        collection_name: str = "deepthought",
        persist_directory: Optional[str] = None,
        capacity: int = 100,
        top_k: int = 3,
    ) -> "HierarchicalService":
        """Instantiate with a new :class:`TieredMemory` using Chroma."""
        store = create_vector_store(collection_name, persist_directory)
        memory = TieredMemory(store, graph_dal, capacity=capacity, top_k=top_k)
        return cls(nats_client, js_context, memory)

    def retrieve_context(self, prompt: str) -> List[str]:
        """Return retrieved facts using :class:`TieredMemory`."""
        return self._memory.retrieve_context(prompt)

    async def _handle_input(self, msg: Msg) -> None:
        input_id = "unknown"
        try:
            data = json.loads(msg.data.decode())
            if not isinstance(data, dict):
                raise ValueError("InputReceived payload must be a dict")
            input_id = data.get("input_id")
            user_input = data.get("user_input")
            if not isinstance(input_id, str) or not isinstance(user_input, str):
                raise ValueError("Invalid input payload fields")
            logger.info("HierarchicalService received input event ID %s", input_id)

            facts: Sequence[str] = self.retrieve_context(user_input)
            payload = MemoryRetrievedPayload(
                retrieved_knowledge={
                    "retrieved_knowledge": {
                        "facts": facts,
                        "source": "hierarchical_service",
                    }
                },
                input_id=input_id,
                timestamp=datetime.now(timezone.utc).isoformat(),
            )

            await self._publisher.publish(
                EventSubjects.MEMORY_RETRIEVED,
                payload,
                use_jetstream=True,
                timeout=10.0,
            )
            logger.info("HierarchicalService published memory event ID %s", input_id)
            await msg.ack()
        except (json.JSONDecodeError, ValueError) as e:
            logger.error("Invalid InputReceived payload: %s", e, exc_info=True)
            if hasattr(msg, "nak") and callable(msg.nak):
                try:
                    await msg.nak()
                except Exception:
                    logger.error("Failed to NAK message", exc_info=True)
            elif hasattr(msg, "ack") and callable(msg.ack):
                try:
                    await msg.ack()
                except Exception:
                    logger.error("Failed to ack message after error", exc_info=True)

        except Exception as e:  # pragma: no cover - defensive
            logger.error("Error in HierarchicalService handler: %s", e, exc_info=True)
            if hasattr(msg, "nak") and callable(msg.nak):
                try:
                    await msg.nak()
                except NatsError:
                    logger.error("Failed to NAK message", exc_info=True)
            elif hasattr(msg, "ack") and callable(msg.ack):
                try:
                    await msg.ack()
                except NatsError:
                    logger.error("Failed to ack message after error", exc_info=True)

    async def start(self, durable_name: str = "hierarchical_service_listener") -> bool:
        """Start listening for input events."""
        if self._subscriber is None:
            logger.error("Subscriber not initialized for HierarchicalService.")
            return False
        try:
            await self._subscriber.subscribe(
                subject=EventSubjects.INPUT_RECEIVED,
                handler=self._handle_input,
                use_jetstream=True,
                durable=durable_name,
            )
            logger.info("HierarchicalService subscribed to %s", EventSubjects.INPUT_RECEIVED)
            return True
        except NatsError as e:

            logger.error("HierarchicalService failed to subscribe: %s", e, exc_info=True)
            return False
        except Exception as e:  # pragma: no cover - network failure
            logger.error("HierarchicalService failed to subscribe: %s", e, exc_info=True)
            return False

    async def stop(self) -> None:
        """Stop listening for events."""
        if self._subscriber:
            await self._subscriber.unsubscribe_all()
            logger.info("HierarchicalService stopped listening.")
        else:
            logger.warning("Cannot stop listening - no subscriber available.")

    def dump_graph(self, path: str) -> str:
        """Write the underlying graph to ``path`` in DOT format."""
        import os

        os.makedirs(path, exist_ok=True)
        dot_path = os.path.join(path, "graph.dot")

        rows = self._memory._dal.query_subgraph(
<<<<<<< HEAD
=======

>>>>>>> d10452c5
            (
                "MATCH (a)-[r]->(b) RETURN id(a) AS src_id, "
                "coalesce(a.name, '') AS src, type(r) AS rel, "
                "id(b) AS dst_id, coalesce(b.name, '') AS dst"
            ),
            {},
        )

        seen = set()
        with open(dot_path, "w", encoding="utf-8") as f:
            f.write("digraph {\n")
            for row in rows:
                src = row.get("src") or f"node{row.get('src_id')}"
                dst = row.get("dst") or f"node{row.get('dst_id')}"
                if src not in seen:
                    f.write(f'    "{src}";\n')
                    seen.add(src)
                if dst not in seen:
                    f.write(f'    "{dst}";\n')
                    seen.add(dst)
                rel = row.get("rel", "")
                f.write(f'    "{src}" -> "{dst}" [label="{rel}"];\n')
            f.write("}\n")
        logger.info("Graph dumped to %s", dot_path)
        return dot_path<|MERGE_RESOLUTION|>--- conflicted
+++ resolved
@@ -33,7 +33,6 @@
         self._publisher = Publisher(nats_client, js_context)
         self._subscriber = Subscriber(nats_client, js_context)
         self._memory = memory
-<<<<<<< HEAD
 
     def _vector_matches(self, prompt: str) -> List[str]:
         """Return vector matches using the underlying memory store."""
@@ -42,52 +41,6 @@
     def _graph_facts(self) -> List[str]:
         """Return graph facts using the underlying memory store."""
         return self._memory._graph_facts(self._memory._top_k)
-=======
-        if memory is not None:
-            self._vector_store = memory._store
-            self._graph_dal = memory._dal
-            self._top_k = memory._top_k
-        else:
-            self._vector_store = None
-            self._graph_dal = graph_dal
-            self._top_k = top_k
-
-
-    def _vector_matches(self, prompt: str) -> List[str]:
-        if getattr(self._memory, "_store", None) is None:
-            return []
-        try:
-            result = self._memory._store.query(query_texts=[prompt], n_results=self._memory._top_k)
-            docs: Sequence | None = None
-            if isinstance(result, dict):
-                docs = result.get("documents")
-            elif isinstance(result, Sequence):
-                docs = result
-            if not docs:
-                return []
-            matches: List[str] = []
-            for doc in docs:
-                if isinstance(doc, list):
-                    for d in doc:
-                        matches.append(str(getattr(d, "page_content", d)))
-                else:
-                    matches.append(str(getattr(doc, "page_content", doc)))
-            return matches
-        except Exception as exc:  # pragma: no cover - defensive
-            logger.error("Vector store query failed: %s", exc, exc_info=True)
-            return []
-
-    def _graph_facts(self) -> List[str]:
-        try:
-            rows = self._memory._dal.query_subgraph(
-                "MATCH (n:Entity) RETURN n.name AS fact LIMIT $limit",
-                {"limit": self._memory._top_k},
-            )
-            return [str(r.get("fact")) for r in rows if r.get("fact")]
-        except Exception as exc:  # pragma: no cover - defensive
-            logger.error("Graph query failed: %s", exc, exc_info=True)
-            return []
->>>>>>> d10452c5
 
 
     @classmethod
@@ -206,10 +159,7 @@
         dot_path = os.path.join(path, "graph.dot")
 
         rows = self._memory._dal.query_subgraph(
-<<<<<<< HEAD
-=======
 
->>>>>>> d10452c5
             (
                 "MATCH (a)-[r]->(b) RETURN id(a) AS src_id, "
                 "coalesce(a.name, '') AS src, type(r) AS rel, "
