import json
import logging
from datetime import datetime, timezone
from typing import Any, List, Optional, Sequence
<<<<<<< HEAD
=======

>>>>>>> 42be754d

import nats
from nats.aio.client import Client as NATS
from nats.aio.msg import Msg
from nats.js.client import JetStreamContext

from ..eda.events import EventSubjects, MemoryRetrievedPayload
from ..eda.publisher import Publisher
from ..eda.subscriber import Subscriber
from ..graph import GraphDAL
<<<<<<< HEAD
from ..memory.vector_store import create_vector_store
=======
from ..memory import create_vector_store
>>>>>>> 42be754d

logger = logging.getLogger(__name__)


class HierarchicalService:
    """Service combining vector search and graph lookups."""

    def __init__(
        self,
        nats_client: NATS,
        js_context: JetStreamContext,
        vector_store: Any,
        graph_dal: GraphDAL,
        top_k: int = 3,
    ) -> None:
        self._publisher = Publisher(nats_client, js_context)
        self._subscriber = Subscriber(nats_client, js_context)
        self._vector_store = vector_store
        self._graph_dal = graph_dal
        self._top_k = top_k

    def _vector_matches(self, prompt: str) -> List[str]:
        if self._vector_store is None:
            return []
        try:
            result = self._vector_store.query(
                query_texts=[prompt], n_results=self._top_k
            )
            docs: Sequence | None = None
            if isinstance(result, dict):
                docs = result.get("documents")
            elif isinstance(result, Sequence):
                docs = result
            if not docs:
                return []
            matches: List[str] = []
            for doc in docs:
                if isinstance(doc, list):
                    for d in doc:
                        matches.append(str(getattr(d, "page_content", d)))
                else:
                    matches.append(str(getattr(doc, "page_content", doc)))
            return matches
        except Exception as exc:  # pragma: no cover - defensive
            logger.error("Vector store query failed: %s", exc, exc_info=True)
            return []

    def _graph_facts(self) -> List[str]:
        try:
            rows = self._graph_dal.query_subgraph(
                "MATCH (n:Entity) RETURN n.name AS fact LIMIT $limit",
                {"limit": self._top_k},
            )
            return [str(r.get("fact")) for r in rows if r.get("fact")]
        except Exception as exc:  # pragma: no cover - defensive
            logger.error("Graph query failed: %s", exc, exc_info=True)
            return []

    @classmethod
    def from_chroma(
        cls,
        nats_client: NATS,
        js_context: JetStreamContext,
        graph_dal: GraphDAL,
        collection_name: str = "deepthought",
        persist_directory: Optional[str] = None,
        top_k: int = 3,
    ) -> "HierarchicalService":
        """Instantiate with a new :class:`VectorStore` using Chroma."""
        store = create_vector_store(collection_name, persist_directory)
        return cls(nats_client, js_context, store, graph_dal, top_k)

    def retrieve_context(self, prompt: str) -> List[str]:
        """Return merged vector matches and graph facts."""
        vector = self._vector_matches(prompt)
        graph = self._graph_facts()
        seen = set()
        merged: List[str] = []
        for item in vector + graph:
            if item not in seen:
                seen.add(item)
                merged.append(item)
        return merged

    async def _handle_input(self, msg: Msg) -> None:
        input_id = "unknown"
        try:
            data = json.loads(msg.data.decode())
            if not isinstance(data, dict):
                raise ValueError("InputReceived payload must be a dict")
            input_id = data.get("input_id")
            user_input = data.get("user_input")
            if not isinstance(input_id, str) or not isinstance(user_input, str):
                raise ValueError("Invalid input payload fields")
            logger.info("HierarchicalService received input event ID %s", input_id)

            facts = self.retrieve_context(user_input)
            payload = MemoryRetrievedPayload(
                retrieved_knowledge={
                    "retrieved_knowledge": {
                        "facts": facts,
                        "source": "hierarchical_service",
                    }
                },
                input_id=input_id,
                timestamp=datetime.now(timezone.utc).isoformat(),
            )

            await self._publisher.publish(
                EventSubjects.MEMORY_RETRIEVED,
                payload,
                use_jetstream=True,
                timeout=10.0,
            )
            logger.info("HierarchicalService published memory event ID %s", input_id)
            await msg.ack()
        except (json.JSONDecodeError, ValueError) as e:
            logger.error("Invalid InputReceived payload: %s", e, exc_info=True)
            if hasattr(msg, "nak") and callable(msg.nak):
                try:
                    await msg.nak()
                except Exception:
                    logger.error("Failed to NAK message", exc_info=True)
            elif hasattr(msg, "ack") and callable(msg.ack):
                try:
                    await msg.ack()
                except Exception:
                    logger.error("Failed to ack message after error", exc_info=True)

        except Exception as e:  # pragma: no cover - defensive
            logger.error("Error in HierarchicalService handler: %s", e, exc_info=True)
            if hasattr(msg, "nak") and callable(msg.nak):
                try:
                    await msg.nak()
                except nats.errors.Error:
                    logger.error("Failed to NAK message", exc_info=True)
            elif hasattr(msg, "ack") and callable(msg.ack):
                try:
                    await msg.ack()
                except nats.errors.Error:
                    logger.error("Failed to ack message after error", exc_info=True)

    async def start(self, durable_name: str = "hierarchical_service_listener") -> bool:
        """Start listening for input events."""
        if self._subscriber is None:
            logger.error("Subscriber not initialized for HierarchicalService.")
            return False
        try:
            await self._subscriber.subscribe(
                subject=EventSubjects.INPUT_RECEIVED,
                handler=self._handle_input,
                use_jetstream=True,
                durable=durable_name,
            )
            logger.info("HierarchicalService subscribed to %s", EventSubjects.INPUT_RECEIVED)
            return True
        except nats.errors.Error as e:
            logger.error("HierarchicalService failed to subscribe: %s", e, exc_info=True)
            return False
        except Exception as e:  # pragma: no cover - network failure
            logger.error("HierarchicalService failed to subscribe: %s", e, exc_info=True)
            return False

    async def stop(self) -> None:
        """Stop listening for events."""
        if self._subscriber:
            await self._subscriber.unsubscribe_all()
            logger.info("HierarchicalService stopped listening.")
        else:
            logger.warning("Cannot stop listening - no subscriber available.")

    def dump_graph(self, path: str) -> str:
        """Write the underlying graph to ``path`` in DOT format."""
        import os

        os.makedirs(path, exist_ok=True)
        dot_path = os.path.join(path, "graph.dot")

        rows = self._memory._dal.query_subgraph(
            "MATCH (a)-[r]->(b) RETURN id(a) AS src_id, coalesce(a.name, '') AS src, "
            "type(r) AS rel, id(b) AS dst_id, coalesce(b.name, '') AS dst",
            {},
        )

        seen = set()
        with open(dot_path, "w", encoding="utf-8") as f:
            f.write("digraph {\n")
            for row in rows:
                src = row.get("src") or f"node{row.get('src_id')}"
                dst = row.get("dst") or f"node{row.get('dst_id')}"
                if src not in seen:
                    f.write(f'    "{src}";\n')
                    seen.add(src)
                if dst not in seen:
                    f.write(f'    "{dst}";\n')
                    seen.add(dst)
                rel = row.get("rel", "")
                f.write(f'    "{src}" -> "{dst}" [label="{rel}"];\n')
            f.write("}\n")
        logger.info("Graph dumped to %s", dot_path)
        return dot_path<|MERGE_RESOLUTION|>--- conflicted
+++ resolved
@@ -2,10 +2,6 @@
 import logging
 from datetime import datetime, timezone
 from typing import Any, List, Optional, Sequence
-<<<<<<< HEAD
-=======
-
->>>>>>> 42be754d
 
 import nats
 from nats.aio.client import Client as NATS
@@ -16,11 +12,8 @@
 from ..eda.publisher import Publisher
 from ..eda.subscriber import Subscriber
 from ..graph import GraphDAL
-<<<<<<< HEAD
 from ..memory.vector_store import create_vector_store
-=======
-from ..memory import create_vector_store
->>>>>>> 42be754d
+
 
 logger = logging.getLogger(__name__)
 
