"""Simple background scheduler for summaries and reminders."""

from __future__ import annotations

import asyncio
from dataclasses import dataclass
from datetime import datetime, timedelta, timezone
from typing import Awaitable, Callable, List, Optional

from ..eda.events import EventSubjects, ReminderTriggeredPayload
from ..eda.publisher import Publisher
from ..graph.dal import GraphDAL
from ..motivate.caption import summarise_message
from .file_graph_dal import FileGraphDAL


@dataclass
class ScheduledReminder:
    """Internal structure to hold reminder data."""

    message: str
    when: datetime
    reminder_id: str


class SchedulerService:
    """Background tasks for summaries and scheduled reminders."""

    def __init__(
        self,
        publisher: Publisher,
        memory_dal: FileGraphDAL,
        graph_dal: GraphDAL,
        summary_interval: float = 60.0,
        daily_summary_interval: float = 24 * 60 * 60.0,
        now_func: Callable[[], datetime] | None = None,
        sleep_func: Callable[[float], Awaitable[None]] = asyncio.sleep,
    ) -> None:
        self._publisher = publisher
        self._memory_dal = memory_dal
        self._graph_dal = graph_dal
        self._summary_interval = summary_interval
        self._daily_summary_interval = daily_summary_interval
        self._now = now_func or (lambda: datetime.now(timezone.utc))
        self._sleep = sleep_func
        self._reminders: List[ScheduledReminder] = []
        self._running = False
        self._summary_task: Optional[asyncio.Task] = None
        self._reminder_task: Optional[asyncio.Task] = None
        self._daily_summary_task: Optional[asyncio.Task] = None

    def schedule_reminder(self, message: str, when: datetime, reminder_id: str) -> None:
        """Schedule a reminder message for the future."""
        self._reminders.append(ScheduledReminder(message, when, reminder_id))
        self._reminders.sort(key=lambda r: r.when)

    async def start(self) -> bool:
        self._running = True
        self._summary_task = asyncio.create_task(self._summary_loop())
        self._daily_summary_task = asyncio.create_task(self._daily_summary_loop())
        self._reminder_task = asyncio.create_task(self._reminder_loop())
        return True

    async def stop(self) -> None:
        self._running = False
        tasks = [t for t in [self._summary_task, self._daily_summary_task, self._reminder_task] if t]
        for task in tasks:
            task.cancel()
        for task in tasks:
            try:
                await task
            except asyncio.CancelledError:
                pass

    async def _summary_loop(self) -> None:
        while self._running:
            await self._sleep(self._summary_interval)
            await self._generate_summary()

    async def _daily_summary_loop(self) -> None:
        while self._running:
            await self._sleep(self._daily_summary_interval)
            await self._generate_daily_summary()

    async def _generate_summary(self) -> None:
        facts = self._memory_dal.get_recent_facts()
        text = " ".join(facts)
        summary = summarise_message(text, max_words=10)
        self._graph_dal.add_entity(
            "Note",
            {"text": summary, "timestamp": self._now().isoformat()},
        )

    async def _generate_daily_summary(self) -> None:
<<<<<<< HEAD
        from examples.social_graph_bot import generate_reflection  # local import to avoid circular
=======
        from examples.social_graph_bot import generate_reflection
>>>>>>> b94c46c5

        facts = self._memory_dal.get_recent_facts(50)
        text = " ".join(facts)
        summary = generate_reflection(text)
        self._graph_dal.add_entity(
            "DailySummary",
            {"text": summary, "timestamp": self._now().isoformat()},
        )

    async def _reminder_loop(self) -> None:
        while self._running:
            await self._sleep(1.0)
            now = self._now()
            due: List[ScheduledReminder] = [r for r in self._reminders if r.when <= now]
            self._reminders = [r for r in self._reminders if r.when > now]
            for r in due:
                payload = ReminderTriggeredPayload(
                    message=r.message,
                    reminder_id=r.reminder_id,
                    timestamp=now.isoformat(),
                )
                await self._publisher.publish(
                    EventSubjects.REMINDER_TRIGGERED,
                    payload,
                    use_jetstream=True,
                    timeout=10.0,
                )<|MERGE_RESOLUTION|>--- conflicted
+++ resolved
@@ -92,11 +92,8 @@
         )
 
     async def _generate_daily_summary(self) -> None:
-<<<<<<< HEAD
         from examples.social_graph_bot import generate_reflection  # local import to avoid circular
-=======
-        from examples.social_graph_bot import generate_reflection
->>>>>>> b94c46c5
+
 
         facts = self._memory_dal.get_recent_facts(50)
         text = " ".join(facts)
